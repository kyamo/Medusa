<%inherit file="/layouts/main.mako"/>
<%!
    from medusa import app
    import calendar
    from medusa import sbdatetime
    from medusa import network_timezones
    from medusa.helper.common import pretty_file_size
    from random import choice
    import re
%>
<%block name="scripts">
<script>
window.app = {};
window.app = new Vue({
    store,
    el: '#vue-wrap',
    metaInfo: {
        title: 'Home'
    },
    data() {
        return {
            header: 'Show List'
        };
    },
    computed: Object.assign({
        layout: {
            get() {
                const { config } = this;
                return config.layout.home;
            },
            set(layout) {
                const { $store } = this;
                const page = 'home';
                $store.dispatch('setLayout', { page, layout });
            }
        }
    }),
    mounted() {
<<<<<<< HEAD
=======
        const postLoad = () => {
            // Update VueInViewport
            window.dispatchEvent(new Event('scroll'));
        };
        window.addEventListener('medusa-loaded', postLoad, { once: true });
>>>>>>> f5973b28
    }
});
</script>
</%block>
<%block name="metas">
<meta data-var="max_download_count" data-content="${max_download_count}">
</%block>
<%block name="content">
<%
    # pick a random series to show as background
    random_show = choice(app.showList) if app.showList else None
%>
<input type="hidden" id="background-series-slug" value="${getattr(random_show, 'slug', '')}" />

<div class="row">
    <div class="col-lg-9 col-md-${'12' if(app.HOME_LAYOUT == 'poster') else '9'} col-sm-${'12' if(app.HOME_LAYOUT == 'poster') else '8'} col-xs-12 pull-right">
        <div class="pull-right">
            % if app.HOME_LAYOUT == 'poster':
                <div class="show-option pull-right">
                    <input id="filterShowName" class="form-control form-control-inline input-sm input200" type="search" placeholder="Filter Show Name">
                </div>
                <div class="show-option pull-right"> Direction:
                    <select id="postersortdirection" class="form-control form-control-inline input-sm">
                            <option value="true" data-sort="setPosterSortDir/?direction=1" ${'selected="selected" ' if app.POSTER_SORTDIR==1 else ''}>Ascending</option>
                            <option value="false" data-sort="setPosterSortDir/?direction=0" ${'selected="selected" ' if app.POSTER_SORTDIR==0 else ''}>Descending</option>
                    </select>
                </div>
                <div class="show-option pull-right"> Sort By:
                  <select id="postersort" class="form-control form-control-inline input-sm">
                        <option value="name" data-sort="setPosterSortBy/?sort=name" ${'selected="selected" ' if app.POSTER_SORTBY=='name' else ''}>Name</option>
                        <option value="date" data-sort="setPosterSortBy/?sort=date"    ${'selected="selected" ' if app.POSTER_SORTBY=='date' else ''}>Next Episode</option>
                        <option value="network" data-sort="setPosterSortBy/?sort=network" ${'selected="selected" ' if app.POSTER_SORTBY=='network' else ''}>Network</option>
                        <option value="progress" data-sort="setPosterSortBy/?sort=progress" ${'selected="selected"' if app.POSTER_SORTBY=='progress' else ''}>Progress</option>
                        <option value="indexer" data-sort="setPosterSortBy/?sort=indexer" ${'selected="selected" ' if app.POSTER_SORTBY=='indexer' else ''}>Indexer</option>
                  </select>
                </div>
                <div class="show-option pull-right">
                    Poster Size:
                    <div style="width: 100px; display: inline-block; margin-left: 7px;" id="posterSizeSlider"></div>
                </div>
            % endif
        </div>
    </div>
</div> <!-- row !-->

<div class="row">
    <div class="col-md-12">
        <h1 class="header pull-left" style="margin: 0;">{{header}}</h1>
    </div>
</div>

<br>

<div class="row">
    <div class="col-md-12">
        <div class="pull-left" id="showRoot" style="display: none;">
            <select name="showRootDir" id="showRootDir"
                class="form-control form-control-inline input-sm">
            </select>
        </div>
        <div class="show-option pull-right">
            % if app.HOME_LAYOUT != 'poster':
                <span class="show-option">
                    <button id="popover" type="button" class="btn-medusa btn-inline">
                        Select Columns <b class="caret"></b>
                    </button>
                </span> <span class="show-option">
                    <button type="button" class="resetsorting btn-medusa btn-inline">Clear
                        Filter(s)</button>
                </span>&nbsp;
            % endif
            Layout: <select v-model="layout" name="layout" class="form-control form-control-inline input-sm show-layout">
                <option value="poster">Poster</option>
                <option value="small">Small Poster</option>
                <option value="banner">Banner</option>
                <option value="simple">Simple</option>
            </select>
        </div>
    </div>
</div><!-- end row -->

<div class="row">
    <div class="col-md-12">
        % if app.ANIME_SPLIT_HOME and app.ANIME_SPLIT_HOME_IN_TABS:
        <!-- Split in tabs -->
        <div id="showTabs">
            <!-- Nav tabs -->
            <ul>
                % for cur_show_list in show_lists:
                    <li><app-link href="home/#${cur_show_list[0].lower()}TabContent" id="${cur_show_list[0].lower()}Tab">${cur_show_list[0]}</app-link></li>
                % endfor
            </ul>
            <!-- Tab panes -->
            <div id="showTabPanes">
                <%include file="/partials/home/${app.HOME_LAYOUT}.mako"/>
            </div><!-- #showTabPanes -->
        </div> <!-- #showTabs -->
        % else:
        <%include file="/partials/home/${app.HOME_LAYOUT}.mako"/>
        % endif
    </div>
</div>
</%block><|MERGE_RESOLUTION|>--- conflicted
+++ resolved
@@ -36,14 +36,11 @@
         }
     }),
     mounted() {
-<<<<<<< HEAD
-=======
         const postLoad = () => {
             // Update VueInViewport
             window.dispatchEvent(new Event('scroll'));
         };
         window.addEventListener('medusa-loaded', postLoad, { once: true });
->>>>>>> f5973b28
     }
 });
 </script>
