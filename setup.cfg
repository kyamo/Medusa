[flake8]
; flake8-import-order
import-order-style = cryptography
; flake8-quotes
inline-quotes = single
multiline-quotes = double
docstring-quotes = double
; flake8
max-line-length = 160
per-file-ignores =
    ; http://flake8.pycqa.org/en/latest/user/options.html#cmdoption-flake8-per-file-ignores
    ; [Example]
    ; medusa/server/web/core/base.py:D100,D101,D102,D103,D107
ignore =
    ; Error codes reference: https://git.io/fNlTP
    ; Q002: Handled by flake8-docstrings
    Q002,
    ; W503: Line break should be before binary operator
    W503

[tool:pytest]
filterwarnings =
    ignore::DeprecationWarning
    ignore::PendingDeprecationWarning
flake8-ignore =
    D107
    D401
    W503
    W504
    medusa/__init__.py D104 F401
    medusa/bs4_parser.py D100 D101 D102 D105
    medusa/cache.py D401 E305
    medusa/classes.py D100 D101 D102 D105 E305
    medusa/clients/__init__.py D104
    medusa/clients/nzb/__init__.py D104
    medusa/clients/nzb/nzbget.py D100 D400 D401 N802 N806
    medusa/clients/nzb/sab.py D100 D202 D400 D401 N802 N806
    medusa/clients/torrent/deluged_client.py E305
    medusa/clients/torrent/mlnet_client.py E305
    medusa/clients/torrent/qbittorrent_client.py E305
    medusa/clients/torrent/rtorrent_client.py E305
    medusa/common.py D101 D102 D105 N815 N816
    medusa/config.py D100 D101 D103 D200 D202 D205 D210 D400 D401 N802 N803 N806
    medusa/databases/__init__.py D104
    medusa/databases/cache_db.py D100 D101 D102 E501
    medusa/databases/failed_db.py D100 D101 D102 E501
    medusa/databases/main_db.py D100 D101 D102 D103 D200 D204 D400 D401 E501 E502 N802 N806
    medusa/db.py D100 D101 D102 D103 D202 D205 D400 D401 D403 N802 N803 N806
    medusa/event_queue.py D100 D101 D102 D106 D200 D202 D400 D401
    medusa/failed_processor.py D100 D205 D400 N803 N806
    medusa/generic_queue.py D100 D101 D102 D200 D202 D400 D401
    medusa/helper/__init__.py D104
    medusa/helper/common.py D100 D200 D202 D205 D400 N816
    medusa/helper/encoding.py D100 D202 D400 D401
    medusa/helper/exceptions.py D100 D200 D202 D205 D400
    medusa/helper/metadata.py D100 D103
    medusa/helper/throttle.py D100 D102 D105
    medusa/helpers/__init__.py D103 N806
    medusa/helpers/anidb.py D103
    medusa/helpers/quality.py D100 D202 D205 D400
    medusa/history.py D100 D400 N802 N803 N806
    medusa/image_cache.py D100 D101 D102 D105
    medusa/imdb_popular.py D100
    medusa/indexers/__init__.py D104
<<<<<<< HEAD
    medusa/indexers/glotz/__init__.py D104
    medusa/indexers/glotz/glotz_exceptions.py D200 D204 D205 D400 N801
    medusa/indexers/indexer_api.py D100 D101 D102 D105 N801
    medusa/indexers/indexer_base.py D102 D400
    medusa/indexers/indexer_config.py D100 D103 N816
=======
    medusa/indexers/api.py D100 D101 D102 D105 N801
    medusa/indexers/base.py D102 D400
    medusa/indexers/config.py D100 D103 N816
>>>>>>> 56b6c356
    medusa/indexers/tmdb/__init__.py D104
    medusa/indexers/tmdb/api.py D100
    medusa/indexers/tmdb/exceptions.py D200 D204 D205 D400 N801
    medusa/indexers/tvdbv2/__init__.py D104
    medusa/indexers/tvmaze/__init__.py D104
    medusa/indexers/tvmaze/api.py D100 D102 D103 D202 D205 D400 D401
    medusa/indexers/tvmaze/exceptions.py D200 D204 D205 D400 N801
    medusa/init/logconfig.py E305
    medusa/logger/__init__.py D401
    medusa/media/__init__.py D104
    medusa/media/banner.py D100 D102
    medusa/media/fan_art.py D100 D102
    medusa/media/generic.py D100 D101 D102 D200 D202 D205 D400
    medusa/media/network_logo.py D100 D102
    medusa/media/poster.py D100 D102
    medusa/metadata/__init__.py D104 N802
    medusa/metadata/generic.py D100 D102 D200 D202 D205 D400 D401 N802 N806 N813
    medusa/metadata/helpers.py D100 D103 N802 N803 N806
    medusa/metadata/kodi.py D100 D102 D202 D205 D400 D401
    medusa/metadata/kodi_12plus.py D100 D102 D202 D205 D400 D401 N801 N813
    medusa/metadata/mede8er.py D100 D102 D202 D205 D400 D401 N813
    medusa/metadata/media_browser.py D100 D102 D202 D205 D400 D401 N802 N806 N813
    medusa/metadata/ps3.py D100 D102 D205 D400 D401 N802
    medusa/metadata/tivo.py D100 D102 D202 D205 D400 D401 N802
    medusa/metadata/wdtv.py D100 D102 D202 D205 D400 D401 N802 N813
    medusa/name_cache.py D100 D200 D400 D401 N802 N806
    medusa/naming.py D100 D101 D102 D103 D205 D400 D401 N806
    medusa/network_timezones.py D100 D103 D200 D202 D400
    medusa/notifiers/__init__.py D103 D104
    medusa/notifiers/freemobile.py D100 D101 D102 D202 D400 D401 E225 N802 N803 N806
    medusa/notifiers/growl.py D100 D101 D102 N802 N806
    medusa/notifiers/libnotify.py D100 D101 D102 D205 D400 F401
    medusa/notifiers/nmj.py D100 D101 D102 D202 D400 D401 N802 N806 N813
    medusa/notifiers/nmjv2.py D100 D101 D102 D202 D400 D401 E501 N802 N806 N813
    medusa/notifiers/plex.py D100 D101 D102 D201 D202 D400 D401 E501 N813
    medusa/notifiers/prowl.py D100 D101 D102 E501
    medusa/notifiers/pushalot.py D100 D101 D102 N802
    medusa/notifiers/pushbullet.py D100 D101 D102 N802
    medusa/notifiers/pytivo.py D100 D101 D102 N806
    medusa/notifiers/synoindex.py D100 D101 D102 N802
    medusa/notifiers/synology_notifier.py D100 D101 D102 N802
    medusa/notifiers/telegram.py D100 D202 D204 D205 D400 D401 E225
    medusa/notifiers/trakt.py D100 D102 D201 D202 D205 D400 D401 N806
    medusa/nzb_splitter.py D100 D202 D400
    medusa/process_tv.py D100 D101 D102
    medusa/providers/__init__.py D103
    medusa/providers/torrent/__init__.py D103
    medusa/recompiled/__init__.py D104
    medusa/recompiled/tags.py D100
    medusa/rss_feeds.py D100 D103 N802
    medusa/sbdatetime.py D100 D101 D102 D105 D202 D205 D400 N801
    medusa/scene_exceptions.py D100
    medusa/scene_numbering.py D100 D200 D205 D400 D401 E501 N803 N806
    medusa/scheduler.py D100 D101 D102 D200 D205 D400 D401 N802 N803
    medusa/server/__init__.py D104
    medusa/server/api/__init__.py D104
    medusa/server/api/v1/__init__.py D104
    medusa/server/api/v1/core.py D100 D101 D102 D200 D201 D202 D204 D205 D208 D210 D400 D401 D403 N801 N806
    medusa/server/core.py D100 D101 D102 N802 N815 N816
    medusa/server/web/__init__.py D104 F401
    medusa/server/web/config/__init__.py D104 F401
    medusa/server/web/config/anime.py D102 D200 D202 D204 D400 N802
    medusa/server/web/config/backup_restore.py D100 D101 D102 N803
    medusa/server/web/config/general.py D100 D101 D102 N802 N803
    medusa/server/web/config/handler.py D102 D200 D204 D400 N802
    medusa/server/web/config/notifications.py D102 D200 D202 D204 D400 N802
    medusa/server/web/config/post_processing.py N802
    medusa/server/web/config/providers.py D102 D200 D202 D205 D400 D401 N802
    medusa/server/web/config/search.py D102 D200 D202 D204 D400 N802
    medusa/server/web/config/subtitles.py D102 D200 D204 D400 E501 N802
    medusa/server/web/core/__init__.py D104 F401
    medusa/server/web/core/authentication.py D102 D200 D202 D204 D205 D400
    medusa/server/web/core/base.py D100 D101 D102 D103 N802
    medusa/server/web/core/calendar.py D200 D204 D205 D400 D401
    medusa/server/web/core/file_browser.py D100 D101 D102 N803
    medusa/server/web/core/history.py D100 D101 D102 N802
    medusa/server/web/core/schedule.py D100 D101 D102 N802
    medusa/server/web/home/__init__.py D104 F401
    medusa/server/web/home/add_recommended.py D100
    medusa/server/web/home/add_shows.py D100 D101 D102 D200 D205 D400 D401 N802 N803 N806
    medusa/server/web/home/change_log.py D100 D101 D102
    medusa/server/web/home/handler.py D100 D101 D102 D202 D205 D210 D400 D401 E501 N802 N803 N806
    medusa/server/web/home/news.py D100 D101 D102
    medusa/server/web/home/post_process.py D100 D101 D102 N802 N803
    medusa/server/web/manage/__init__.py D104 F401
    medusa/server/web/manage/handler.py D100 D101 D102 D205 N802 N803
    medusa/server/web/manage/searches.py D100 D101 D102 N802
    medusa/session/__init__.py D104
    medusa/session/core.py D100 D102
    medusa/session/custom.py D100 F841
    medusa/session/exceptions.py D100
    medusa/session/factory.py D103
    medusa/session/hooks.py D100
    medusa/show/__init__.py D104
    medusa/show/coming_episodes.py D100 D102 D202 D204 D205 D400
    medusa/show/history.py D100 D101 D102 D200 D202 D204 D205 D400 D401
    medusa/show/recommendations/__init__.py D104
    medusa/show/recommendations/anidb.py D100 D101 D400
    medusa/show/recommendations/imdb.py D100
    medusa/show/recommendations/recommended.py D100 D204 D400
    medusa/show/recommendations/trakt.py D100
    medusa/show/show.py D100 D101 D102 D202 D205 D400
    medusa/show_name_helpers.py D100 D202 D205 D400 D401 N802 N806
    medusa/show_queue.py D100 D101 D102 D205 D400 D401 N802 N803 N806 N815
    medusa/show_updater.py D100 D101 D102 D105
    medusa/subtitle_providers/__init__.py D104
    medusa/subtitle_providers/legendastv.py D100 D102 D103 D105 D204
    medusa/subtitle_providers/subtitulamos.py D100 D101 D102
    medusa/subtitle_providers/wizdom.py D100 D102 D204
    medusa/subtitle_providers/converters/subtitulamos.py D100 D101 D102
    medusa/system/__init__.py D104
    medusa/system/restart.py D100 D101 D102
    medusa/system/shutdown.py D100 D101 D102
    medusa/tagger/__init__.py D104
    medusa/tagger/episode.py D102 D200 D204 D205 D400 D401
    medusa/themes/__init__.py F401
    medusa/tv/__init__.py D104 F401
    medusa/ui.py D100 D101 D102 D200 D202 D204 D205 D400 D401 E305 N802 N803 N806
    medusa/updater/__init__.py D104
    medusa/updater/docker_updater.py D100 D101 D102 D105
    medusa/updater/github_updater.py D100 D101 D102 D105
    medusa/updater/source_updater.py D100 D101 D102 D105
    medusa/updater/update_manager.py D100 D101 D102
    medusa/updater/version_checker.py D100 D101 D102 N802 N803 N806
    setup.py D200 D400
    tests/__init__.py D104
    tests/*.py D101 D102 D103
    tests/*/*.py D101 D102 D103
    tests/report_guessit.py D101 D102 D103 E402<|MERGE_RESOLUTION|>--- conflicted
+++ resolved
@@ -62,17 +62,11 @@
     medusa/image_cache.py D100 D101 D102 D105
     medusa/imdb_popular.py D100
     medusa/indexers/__init__.py D104
-<<<<<<< HEAD
     medusa/indexers/glotz/__init__.py D104
     medusa/indexers/glotz/glotz_exceptions.py D200 D204 D205 D400 N801
-    medusa/indexers/indexer_api.py D100 D101 D102 D105 N801
-    medusa/indexers/indexer_base.py D102 D400
-    medusa/indexers/indexer_config.py D100 D103 N816
-=======
     medusa/indexers/api.py D100 D101 D102 D105 N801
     medusa/indexers/base.py D102 D400
     medusa/indexers/config.py D100 D103 N816
->>>>>>> 56b6c356
     medusa/indexers/tmdb/__init__.py D104
     medusa/indexers/tmdb/api.py D100
     medusa/indexers/tmdb/exceptions.py D200 D204 D205 D400 N801
