<div id="showSelector" class="hidden-print col-md-4 col-sm-12 col-xs-12 pull-md-left" style="margin-left:-21px">
    <div class="form-inline">
            <div>
                <div class="select-show-group pull-left top-5 bottom-5">
<<<<<<< HEAD
                    <select id="select-show" class="form-control input-sm-custom">
=======
                    <select id="select-show" class="form-control input-sm" style="height:25px;padding:1px">
>>>>>>> 17ca60c4
                        % for cur_show_list in sortedShowLists:
                            <% cur_show_type = cur_show_list[0] %>
                            <% cur_show_list = cur_show_list[1] %>
                            % if len(sortedShowLists) > 1:
                                <optgroup label="${cur_show_type}">
                            % endif
                                % for cur_show in cur_show_list:
                                <option value="${cur_show.indexerid}" ${'selected="selected"' if cur_show == show else ''}>${cur_show.name}</option>
                                % endfor
                            % if len(sortedShowLists) > 1:
                                </optgroup>
                            % endif
                        % endfor
                    </select>
                </div> <!-- end of select-show-group -->
                <div class="container-navShow">
                    <div class="navShow"><img style="height:14px" id="prevShow" src="images/prev.png" alt="&lt;&lt;" title="Prev Show" /></div>
                    <div class="navShow"><img style="height:14px" id="nextShow" src="images/next.png" alt="&gt;&gt;" title="Next Show" /></div>
                </div>  <!-- end of container-navShow -->
            </div>
    </div>
</div> <!-- end of container --><|MERGE_RESOLUTION|>--- conflicted
+++ resolved
@@ -2,11 +2,7 @@
     <div class="form-inline">
             <div>
                 <div class="select-show-group pull-left top-5 bottom-5">
-<<<<<<< HEAD
-                    <select id="select-show" class="form-control input-sm-custom">
-=======
-                    <select id="select-show" class="form-control input-sm" style="height:25px;padding:1px">
->>>>>>> 17ca60c4
+                    <select id="select-show" class="form-control input-sm-custom" style="height:25px;padding:1px">
                         % for cur_show_list in sortedShowLists:
                             <% cur_show_type = cur_show_list[0] %>
                             <% cur_show_list = cur_show_list[1] %>
