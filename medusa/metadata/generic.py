--- conflicted
+++ resolved
@@ -14,15 +14,9 @@
 from medusa.helper.common import replace_extension
 from medusa.helper.exceptions import ex
 from medusa.helper.metadata import get_image
-<<<<<<< HEAD
-from medusa.indexers.indexer_config import INDEXER_GLOTZ, INDEXER_TMDB, INDEXER_TVDBV2, INDEXER_TVMAZE
-from medusa.indexers.indexer_exceptions import (IndexerEpisodeNotFound, IndexerException,
-                                                IndexerSeasonNotFound, IndexerShowNotFound)
-=======
-from medusa.indexers.config import INDEXER_TMDB, INDEXER_TVDBV2, INDEXER_TVMAZE
+from medusa.indexers.config import INDEXER_GLOTZ, INDEXER_TMDB, INDEXER_TVDBV2, INDEXER_TVMAZE
 from medusa.indexers.exceptions import (IndexerEpisodeNotFound, IndexerException,
                                         IndexerSeasonNotFound, IndexerShowNotFound)
->>>>>>> 56b6c356
 from medusa.logger.adapters.style import BraceAdapter
 
 from requests.exceptions import RequestException
