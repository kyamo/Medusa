# coding=utf-8

"""Series classes."""

from __future__ import unicode_literals

import copy
import datetime
import glob
import logging
import os.path
import shutil
import stat
import traceback
import warnings
from collections import (
    namedtuple,
)
from itertools import groupby

from imdbpie import imdbpie

from medusa import (
    app,
    db,
    helpers,
    image_cache,
    network_timezones,
    notifiers,
    post_processor,
    subtitles,
)
from medusa.black_and_white_list import BlackAndWhiteList
from medusa.common import (
    ARCHIVED,
    DOWNLOADED,
    FAILED,
    IGNORED,
    Overview,
    Quality,
    SKIPPED,
    SNATCHED,
    SNATCHED_BEST,
    SNATCHED_PROPER,
    UNAIRED,
    UNKNOWN,
    WANTED,
    countryList,
    qualityPresets,
    statusStrings,
)
from medusa.helper.collections import NonEmptyDict
from medusa.helper.common import (
    episode_num,
    pretty_file_size,
    try_int,
)
from medusa.helper.exceptions import (
    CantRemoveShowException,
    EpisodeDeletedException,
    EpisodeNotFoundException,
    MultipleShowObjectsException,
    MultipleShowsInDatabaseException,
    ShowDirectoryNotFoundException,
    ShowNotFoundException,
    ex,
)
from medusa.helpers.externals import get_externals
from medusa.image_cache import ImageCache
from medusa.indexers.indexer_api import indexerApi
from medusa.indexers.indexer_config import (
    INDEXER_TVRAGE,
    STATUS_MAP,
    indexerConfig,
    indexer_id_to_slug,
    mappings,
    reverse_mappings,
    slug_to_indexer_id)
from medusa.indexers.indexer_exceptions import (
    IndexerAttributeNotFound,
    IndexerException,
    IndexerSeasonNotFound,
)
from medusa.logger.adapters.style import BraceAdapter
from medusa.media.banner import ShowBanner
from medusa.media.fan_art import ShowFanArt
from medusa.media.network_logo import ShowNetworkLogo
from medusa.media.poster import ShowPoster
from medusa.name_parser.parser import (
    InvalidNameException,
    InvalidShowException,
    NameParser,
)
from medusa.sbdatetime import sbdatetime
from medusa.scene_exceptions import get_scene_exceptions
from medusa.show.show import Show
from medusa.tv.base import Identifier, TV
from medusa.tv.episode import Episode
from medusa.tv.indexer import Indexer

from six import text_type

try:
    from send2trash import send2trash
except ImportError:
    app.TRASH_REMOVE_SHOW = 0


MILLIS_YEAR_1900 = datetime.datetime(year=1900, month=1, day=1).toordinal()

log = BraceAdapter(logging.getLogger(__name__))
log.logger.addHandler(logging.NullHandler())


class SeriesIdentifier(Identifier):
    """Series identifier with indexer and indexer id."""

    def __init__(self, indexer, identifier):
        """Constructor.

        :param indexer:
        :type indexer: Indexer or int
        :param identifier:
        :type identifier: int
        """
        self.indexer = indexer if isinstance(indexer, Indexer) else Indexer.from_id(indexer)
        self.id = identifier

    @classmethod
    def from_slug(cls, slug):
        """Create SeriesIdentifier from slug. E.g.: tvdb1234."""
        result = slug_to_indexer_id(slug)
        if result is not None:
            indexer, indexer_id = result
            if indexer is not None and indexer_id is not None:
                return SeriesIdentifier(Indexer(indexer), indexer_id)

    @classmethod
    def from_id(cls, indexer, indexer_id):
        """Create SeriesIdentifier from tuple (indexer, indexer_id)."""
        return SeriesIdentifier(indexer, indexer_id)

    @property
    def slug(self):
        """Slug."""
        return str(self)

    @property
    def api(self):
        """Api."""
        indexer_api = indexerApi(self.indexer.id)
        return indexer_api.indexer(**indexer_api.api_params)

    def __nonzero__(self):
        """Magic method."""
        return self.indexer is not None and self.id is not None

    def __repr__(self):
        """Magic method."""
        return '<SeriesIdentifier [{0!r} - {1}]>'.format(self.indexer, self.id)

    def __str__(self):
        """Magic method."""
        return '{0}{1}'.format(self.indexer, self.id)

    def __hash__(self):
        """Magic method."""
        return hash((self.indexer, self.id))

    def __eq__(self, other):
        """Magic method."""
        return isinstance(other, SeriesIdentifier) and self.indexer == other.indexer and self.id == other.id


class Series(TV):
    """Represent a TV Show."""

    def __init__(self, indexer, indexerid, lang='', quality=None,
                 flatten_folders=None, enabled_subtitles=None):
        """Instantiate a Series with database information based on indexerid.

        :param indexer:
        :type indexer: int
        :param indexerid:
        :type indexerid: int
        :param lang:
        :type lang: str
        """
        super(Series, self).__init__(indexer, indexerid, {'episodes', 'next_aired', 'release_groups', 'exceptions',
                                                          'external', 'imdb_info'})
        self.name = ''
        self.imdb_id = ''
        self.network = ''
        self.genre = ''
        self.classification = ''
        self.runtime = 0
        self.imdb_info = {}
        self.quality = quality or int(app.QUALITY_DEFAULT)
        self.flatten_folders = flatten_folders or int(app.FLATTEN_FOLDERS_DEFAULT)
        self.status = 'Unknown'
        self._airs = ''
        self.start_year = 0
        self.paused = 0
        self.air_by_date = 0
        self.subtitles = enabled_subtitles or int(app.SUBTITLES_DEFAULT)
        self.dvd_order = 0
        self.lang = lang
        self.last_update_indexer = 1
        self.sports = 0
        self.anime = 0
        self.scene = 0
        self.rls_ignore_words = ''
        self.rls_require_words = ''
        self.default_ep_status = SKIPPED
        self._location = ''
        self.episodes = {}
        self.next_aired = ''
        self.release_groups = None
        self.exceptions = set()
        self.externals = {}
        self._cached_indexer_api = None
        self.plot = None

        other_show = Show.find(app.showList, self.indexerid)
        if other_show is not None:
            raise MultipleShowObjectsException("Can't create a show if it already exists")

        self._load_from_db()

    @classmethod
    def find_series(cls, predicate=None):
        """Find series based on given predicate."""
        return [s for s in app.showList if s and (not predicate or predicate(s))]

    @classmethod
    def find_by_identifier(cls, identifier, predicate=None):
        """Find series by its identifier and predicate.

        :param identifier:
        :type identifier: medusa.tv.series.SeriesIdentifier
        :param predicate:
        :type predicate: callable
        :return:
        :rtype:
        """
        result = Show.find(app.showList, identifier.id, identifier.indexer.id)
        if result and (not predicate or predicate(result)):
            return result

    @classmethod
    def from_identifier(cls, identifier):
        """Create a series object from its identifier."""
        return Series(identifier.indexer.id, identifier.id)

    # TODO: Make this the single entry to add new series
    @classmethod
    def save_series(cls, series):
        """Save the specified series to medusa."""
        try:
            api = series.identifier.api
            series.load_from_indexer(tvapi=api)
            series.load_imdb_info()
            app.showList.append(series)
            series.save_to_db()
            series.load_episodes_from_indexer(tvapi=api)
            return series
        except IndexerException as error:
            log.warning('Unable to load series from indexer: {0!r}'.format(error))

    @property
    def identifier(self):
        """Identifier."""
        return SeriesIdentifier(self.indexer, self.indexerid)

    @property
    def slug(self):
        """Slug."""
        return self.identifier.slug

    @property
    def indexer_api(self):
        """Get an Indexer API instance."""
        if not self._cached_indexer_api:
            self.create_indexer()
        return self._cached_indexer_api

    @indexer_api.setter
    def indexer_api(self, value):
        """Set an Indexer API instance."""
        self._cached_indexer_api = value

    def create_indexer(self, banners=False, actors=False, dvd_order=False, episodes=True, ):
        """Force the creation of a new Indexer API."""
        api = indexerApi(self.indexer)
        params = api.api_params.copy()

        if self.lang:
            params[b'language'] = self.lang
            log.debug(u'{id}: Using language from show settings: {lang}',
                      {'id': self.indexerid, 'lang': self.lang})

        if self.dvd_order != 0 or dvd_order:
            params[b'dvdorder'] = True

        params[b'actors'] = actors

        params[b'banners'] = banners

        params[b'episodes'] = episodes

        self._cached_indexer_api = api.indexer(**params)

    @property
    def is_anime(self):
        """Check if the show is Anime."""
        return bool(self.anime)

    def is_location_valid(self, location=None):
        """
        Check if the location is valid.

        :param location: Path to check
        :return: True if the given path is a directory
        """
        return os.path.isdir(location or self._location)

    @property
    def is_recently_deleted(self):
        """
        Check if the show was recently deleted.

        Can be used to suppress error messages such as attempting to use the
        show object just after being removed.
        """
        return self.indexer_slug in app.RECENTLY_DELETED

    @property
    def is_scene(self):
        """Check if this ia a scene show."""
        return bool(self.scene)

    @property
    def is_sports(self):
        """Check if this is a sport show."""
        return bool(self.sports)

    @property
    def network_logo_name(self):
        """Get the network logo name."""
        return self.network.replace(u'\u00C9', 'e').replace(u'\u00E9', 'e').lower()

    @property
    def raw_location(self):
        """Get the raw show location, unvalidated."""
        return self._location

    @property
    def location(self):
<<<<<<< HEAD
        """The show location."""
        # no directory check needed if missing
        # show directories are created during post-processing
=======
        """Get the show location."""
        # no dir check needed if missing
        # show dirs are created during post-processing
>>>>>>> 827e2a5c
        if app.CREATE_MISSING_SHOW_DIRS or self.is_location_valid():
            return self._location
        raise ShowDirectoryNotFoundException(u'Show folder does not exist.')

    @property
    def indexer_name(self):
        """Return the indexer name identifier. Example: tvdb."""
        return indexerConfig[self.indexer].get('identifier')

    @property
    def indexer_slug(self):
        """Return the slug name of the series. Example: tvdb1234."""
        return indexer_id_to_slug(self.indexer, self.indexerid)

    @location.setter
    def location(self, value):
        log.debug(
            u'{indexer} {id}: Setting location: {location}', {
                'indexer': indexerApi(self.indexer).name,
                'id': self.indexerid,
                'location': value,
            }
        )
        # Don't validate directory if user wants to add shows without creating a dir
        if app.ADD_SHOWS_WO_DIR or self.is_location_valid(value):
            self._location = value
        else:
            raise ShowDirectoryNotFoundException(u'Invalid show folder!')

    @property
    def current_qualities(self):
        """
        Get the show qualities.

        :returns: A tuple of allowed and preferred qualities
        """
        return Quality.split_quality(int(self.quality))

    @property
    def using_preset_quality(self):
        """Check if a preset is used."""
        return self.quality in qualityPresets

    @property
    def default_ep_status_name(self):
        """Get the default episode status name."""
        return statusStrings[self.default_ep_status]

    @property
    def size(self):
        """Size of the show on disk."""
        return helpers.get_size(self.raw_location)

    def show_size(self, pretty=False):
        """
        Get the size of the show on disk (deprecated).

        :param pretty: True if you want a pretty size. (e.g. 3 GB)
        :return:  Size of the show on disk.
        """
        warnings.warn(
            u'Method show_size is deprecated.  Use size property instead.',
            DeprecationWarning,
        )
        return pretty_file_size(self.size) if pretty else self.size

    @property
    def subtitle_flag(self):
        """Subtitle flag."""
        return subtitles.code_from_code(self.lang) if self.lang else ''

    @property
    def show_type(self):
        """Return show type."""
        return 'sports' if self.is_sports else ('anime' if self.is_anime else 'series')

    @property
    def imdb_year(self):
        """Return series year."""
        return self.imdb_info.get('year')

    @property
    def imdb_runtime(self):
        """Return series runtime."""
        return self.imdb_info.get('runtimes')

    @property
    def imdb_akas(self):
        """Return genres akas dict."""
        akas = {}
        for x in [v for v in self.imdb_info.get('akas', '').split('|') if v]:
            if '::' in x:
                val, key = x.split('::')
                akas[key] = val
        return akas

    @property
    def imdb_countries(self):
        """Return country codes."""
        return [v for v in self.imdb_info.get('country_codes', '').split('|') if v]

    @property
    def imdb_plot(self):
        """Return series plot."""
        return self.imdb_info.get('plot', '')

    @property
    def imdb_genres(self):
        """Return series genres."""
        return self.imdb_info.get('genres', '')

    @property
    def imdb_votes(self):
        """Return series votes."""
        return self.imdb_info.get('votes')

    @property
    def imdb_rating(self):
        """Return series rating."""
        return self.imdb_info.get('rating')

    @property
    def imdb_certificates(self):
        """Return series certificates."""
        return self.imdb_info.get('certificates')

    @property
    def next_airdate(self):
        """Return next airdate."""
        return (
            sbdatetime.convert_to_setting(network_timezones.parse_date_time(self.next_aired, self.airs, self.network))
            if try_int(self.next_aired, 1) > MILLIS_YEAR_1900 else None
        )

    @property
    def genres(self):
        """Return genres list."""
        return list({i for i in (self.genre or '').split('|') if i} |
                    {i for i in self.imdb_genres.replace('Sci-Fi', 'Science-Fiction').split('|') if i})

    @property
    def airs(self):
        """Return episode time that series usually airs."""
        return self._airs

    @airs.setter
    def airs(self, value):
        """Set episode time that series usually airs."""
        self._airs = text_type(value).replace('am', ' AM').replace('pm', ' PM').replace('  ', ' ').strip()

    @property
    def poster(self):
        """Return poster path."""
        poster = ImageCache.poster_path(self.indexerid)
        if os.path.isfile(poster):
            return poster

    @property
    def banner(self):
        """Return banner path."""
        banner = ImageCache.banner_path(self.indexerid)
        if os.path.isfile(banner):
            return banner

    @property
    def aliases(self):
        """Return series aliases."""
        return self.exceptions or get_scene_exceptions(self.indexerid, self.indexer)

    @property
    def release_ignore_words(self):
        """Return release ignore words."""
        return [v for v in (self.rls_ignore_words or '').split(',') if v]

    @property
    def release_required_words(self):
        """Return release ignore words."""
        return [v for v in (self.rls_require_words or '').split(',') if v]

    @staticmethod
    def normalize_status(series_status):
        """Return a normalized status given current indexer status."""
        default_status = 'Unknown'
        return STATUS_MAP.get(series_status.lower(), default_status) if series_status else default_status

    def flush_episodes(self):
        """Delete references to anything that's not in the internal lists."""
        for cur_season in self.episodes:
            for cur_ep in self.episodes[cur_season]:
                my_ep = self.episodes[cur_season][cur_ep]
                self.episodes[cur_season][cur_ep] = None
                del my_ep

    def erase_cached_parse(self):
        """Erase parsed cached results."""
        NameParser().erase_cached_parse(self.indexer, self.indexerid)

    def get_all_seasons(self, last_airdate=False):
        """Retrieve a dictionary of seasons with the number of episodes, using the episodes table.

        :param last_airdate: Option to pass the airdate of the last aired episode for the season in stead of the number
        of episodes
        :type last_airdate: bool
        :return:
        :rtype: dictionary of seasons (int) and count(episodes) (int)
        """
        sql_selection = b'SELECT season, {0} AS number_of_episodes FROM tv_episodes ' \
                        b'WHERE showid = ? GROUP BY season'.format(b'count(*)' if not last_airdate else b'max(airdate)')
        main_db_con = db.DBConnection()
        results = main_db_con.select(sql_selection, [self.indexerid])

        return {int(x[b'season']): int(x[b'number_of_episodes']) for x in results}

    def get_all_episodes(self, season=None, has_location=False):
        """Retrieve all episodes for this show given the specified filter.

        :param season:
        :type season: int
        :param has_location:
        :type has_location: bool
        :return:
        :rtype: list of Episode
        """
        sql_selection = b'SELECT season, episode, '

        # subselection to detect multi-episodes early, share_location > 0
        sql_selection += (b'(SELECT '
                          b'  COUNT (*) '
                          b'FROM '
                          b'  tv_episodes '
                          b'WHERE '
                          b'  showid = tve.showid '
                          b'  AND season = tve.season '
                          b"  AND location != '' "
                          b'  AND location = tve.location '
                          b'  AND episode != tve.episode) AS share_location ')

        sql_selection = sql_selection + b' FROM tv_episodes tve WHERE showid = ' + str(self.indexerid)

        if season is not None:
            sql_selection = sql_selection + b' AND season = ' + str(season)

        if has_location:
            sql_selection += b" AND location != '' "

        # need ORDER episode ASC to rename multi-episodes in order S01E01-02
        sql_selection += b' ORDER BY season ASC, episode ASC'

        main_db_con = db.DBConnection()
        results = main_db_con.select(sql_selection)

        ep_list = []
        for cur_result in results:
            cur_ep = self.get_episode(cur_result[b'season'], cur_result[b'episode'])
            if not cur_ep:
                continue

            cur_ep.related_episodes = []
            if cur_ep.location:
                # if there is a location, check if it's a multi-episode (share_location > 0)
                # and put them in related_episodes
                if cur_result[b'share_location'] > 0:
                    related_eps_result = main_db_con.select(
                        b'SELECT '
                        b'  season, episode '
                        b'FROM '
                        b'  tv_episodes '
                        b'WHERE '
                        b'  showid = ? '
                        b'  AND season = ? '
                        b'  AND location = ? '
                        b'  AND episode != ? '
                        b'ORDER BY episode ASC',
                        [self.indexerid, cur_ep.season, cur_ep.location, cur_ep.episode])
                    for cur_related_ep in related_eps_result:
                        related_ep = self.get_episode(cur_related_ep[b'season'], cur_related_ep[b'episode'])
                        if related_ep and related_ep not in cur_ep.related_episodes:
                            cur_ep.related_episodes.append(related_ep)
            ep_list.append(cur_ep)

        return ep_list

    def get_episode(self, season=None, episode=None, filepath=None, no_create=False, absolute_number=None,
                    air_date=None, should_cache=True):
        """Return TVEpisode given the specified filter.

        :param season:
        :type season: int
        :param episode:
        :type episode: int
        :param filepath:
        :type filepath: str
        :param no_create:
        :type no_create: bool
        :param absolute_number:
        :type absolute_number: int
        :param air_date:
        :type air_date: datetime.datetime
        :param should_cache:
        :type should_cache: bool
        :return:
        :rtype: Episode
        """
        season = try_int(season, None)
        episode = try_int(episode, None)
        absolute_number = try_int(absolute_number, None)

        # if we get an anime get the real season and episode
        if not season and not episode:
            main_db_con = db.DBConnection()
            sql = None
            sql_args = None
            if self.is_anime and absolute_number:
                sql = b'SELECT season, episode ' \
                      b'FROM tv_episodes ' \
                      b'WHERE showid = ? AND absolute_number = ? AND season != 0'
                sql_args = [self.indexerid, absolute_number]
                log.debug(u'{id}: Season and episode lookup for {show} using absolute number {absolute}',
                          {'id': self.indexerid, 'absolute': absolute_number, 'show': self.name})
            elif air_date:
                sql = b'SELECT season, episode FROM tv_episodes WHERE showid = ? AND airdate = ?'
                sql_args = [self.indexerid, air_date.toordinal()]
                log.debug(u'{id}: Season and episode lookup for {show} using air date {air_date}',
                          {'id': self.indexerid, 'air_date': air_date, 'show': self.name})

            sql_results = main_db_con.select(sql, sql_args) if sql else []
            if len(sql_results) == 1:
                episode = int(sql_results[0][b'episode'])
                season = int(sql_results[0][b'season'])
                log.debug(
                    u'{id}: Found season and episode which is {show} {ep}', {
                        'id': self.indexerid,
                        'show': self.name,
                        'ep': episode_num(season, episode)
                    }
                )
            elif len(sql_results) > 1:
                log.error(u'{id}: Multiple entries found in show: {show} ',
                          {'id': self.indexerid, 'show': self.name})
                return None
            else:
                log.debug(u'{id}: No entries found in show: {show}',
                          {'id': self.indexerid, 'show': self.name})
                return None

        if season not in self.episodes:
            self.episodes[season] = {}

        if episode in self.episodes[season] and self.episodes[season][episode] is not None:
            return self.episodes[season][episode]
        elif no_create:
            return None

        if filepath:
            ep = Episode(self, season, episode, filepath)
        else:
            ep = Episode(self, season, episode)

        if ep is not None and ep.loaded and should_cache:
            self.episodes[season][episode] = ep

        return ep

    def should_update(self, update_date=datetime.date.today()):
        """Whether the show information should be updated.

        :param update_date:
        :type update_date: datetime.date
        :return:
        :rtype: bool
        """
        # if show is 'paused' do not update_date
        if self.paused:
            log.info(u'{id}: Show {show} is paused. Update skipped',
                     {'id': self.indexerid, 'show': self.name})
            return False

        # if show is not 'Ended' always update (status 'Continuing')
        if self.status == 'Continuing':
            return True

        # run logic against the current show latest aired and next unaired data to
        # see if we should bypass 'Ended' status

        graceperiod = datetime.timedelta(days=30)

        last_airdate = datetime.date.fromordinal(1)

        # get latest aired episode to compare against today - graceperiod and today + graceperiod
        main_db_con = db.DBConnection()
        sql_result = main_db_con.select(
            b'SELECT '
            b'  IFNULL(MAX(airdate), 0) as last_aired '
            b'FROM '
            b'  tv_episodes '
            b'WHERE '
            b'  showid = ? '
            b'  AND season > 0 '
            b'  AND airdate > 1 '
            b'  AND status > 1',
            [self.indexerid])

        if sql_result and sql_result[0][b'last_aired'] != 0:
            last_airdate = datetime.date.fromordinal(sql_result[0][b'last_aired'])
            if (update_date - graceperiod) <= last_airdate <= (update_date + graceperiod):
                return True

        # get next upcoming UNAIRED episode to compare against today + graceperiod
        sql_result = main_db_con.select(
            b'SELECT '
            b'  IFNULL(MIN(airdate), 0) as airing_next '
            b'FROM '
            b'  tv_episodes '
            b'WHERE '
            b'  showid = ? '
            b'  AND season > 0 '
            b'  AND airdate > 1 '
            b'  AND status = 1',
            [self.indexerid])

        if sql_result and sql_result[0][b'airing_next'] != 0:
            next_airdate = datetime.date.fromordinal(sql_result[0][b'airing_next'])
            if next_airdate <= (update_date + graceperiod):
                return True

        last_update_indexer = datetime.date.fromordinal(self.last_update_indexer)

        # in the first year after ended (last airdate), update every 30 days
        if (update_date - last_airdate) < datetime.timedelta(days=450) and (
                (update_date - last_update_indexer) > datetime.timedelta(days=30)):
            return True

        return False

    def show_words(self):
        """Return all related words to show: preferred, undesired, ignore, require."""
        words = namedtuple('show_words', ['preferred_words', 'undesired_words', 'ignored_words', 'required_words'])

        preferred_words = ','.join(app.PREFERRED_WORDS.split(',')) if app.PREFERRED_WORDS.split(',') else ''
        undesired_words = ','.join(app.UNDESIRED_WORDS.split(',')) if app.UNDESIRED_WORDS.split(',') else ''

        global_ignore = app.IGNORE_WORDS.split(',') if app.IGNORE_WORDS else []
        global_require = app.REQUIRE_WORDS.split(',') if app.REQUIRE_WORDS else []
        show_ignore = self.rls_ignore_words.split(',') if self.rls_ignore_words else []
        show_require = self.rls_require_words.split(',') if self.rls_require_words else []

        # If word is in global ignore and also in show require, then remove it from global ignore
        # Join new global ignore with show ignore
        final_ignore = show_ignore + [i for i in global_ignore if i.lower() not in [r.lower() for r in show_require]]
        # If word is in global require and also in show ignore, then remove it from global require
        # Join new global required with show require
        final_require = show_require + [i for i in global_require if i.lower() not in [r.lower() for r in show_ignore]]

        ignored_words = ','.join(final_ignore)
        required_words = ','.join(final_require)

        return words(preferred_words, undesired_words, ignored_words, required_words)

    def __write_show_nfo(self, metadata_provider):

        result = False
        result = metadata_provider.create_show_metadata(self) or result

        return result

    def write_metadata(self, show_only=False):
        """Write show metadata files.

        :param show_only:
        :type show_only: bool
        """
        if not self.is_location_valid():
            log.warning(u"{id}: Show directory doesn't exist, skipping NFO generation",
                        {'id': self.indexerid})
            return

        for metadata_provider in app.metadata_provider_dict.values():
            self.__get_images(metadata_provider)
            self.__write_show_nfo(metadata_provider)

        if not show_only:
            self.__write_episode_nfos()

    def __write_episode_nfos(self):

        log.debug(u"{id}: Writing NFOs for all episodes",
                  {'id': self.indexerid})

        main_db_con = db.DBConnection()
        sql_results = main_db_con.select(
            b'SELECT '
            b'  season, '
            b'  episode '
            b'FROM '
            b'  tv_episodes '
            b'WHERE '
            b'  showid = ? '
            b"  AND location != ''", [self.indexerid])

        for ep_result in sql_results:
            log.debug(
                u'{id}: Retrieving/creating episode {ep}', {
                    'id': self.indexerid,
                    'ep': episode_num(ep_result[b'season'], ep_result[b'episode'])
                }
            )
            cur_ep = self.get_episode(ep_result[b'season'], ep_result[b'episode'])
            if not cur_ep:
                continue

            cur_ep.create_meta_files()

    def update_metadata(self):
        """Update show metadata files."""
        if not self.is_location_valid():
            log.warning(u"{id}: Show directory doesn't exist, skipping NFO generation",
                        {'id': self.indexerid})
            return

        self.__update_show_nfo()

    def __update_show_nfo(self):

        result = False

        log.info(u"{id}: Updating NFOs for show with new indexer info",
                 {'id': self.indexerid})
        # You may only call .values() on metadata_provider_dict! As on values() call the indexer_api attribute
        # is reset. This will prevent errors, when using multiple indexers and caching.
        for cur_provider in app.metadata_provider_dict.values():
            result = cur_provider.update_show_indexer_metadata(self) or result

        return result

    def load_episodes_from_dir(self):
        """Find all media files in the show folder and create episodes for as many as possible."""
        if not self.is_location_valid():
            log.warning(u"{id}: Show directory doesn't exist, not loading episodes from disk",
                        {'id': self.indexerid})
            return

        log.debug(u"{id}: Loading all episodes from the show directory: {location}",
                  {'id': self.indexerid, 'location': self.location})

        # get file list
        media_files = helpers.list_media_files(self.location)
        log.debug(u'{id}: Found files: {media_files}',
                  {'id': self.indexerid, 'media_files': media_files})

        # create TVEpisodes from each media file (if possible)
        sql_l = []
        for media_file in media_files:
            cur_episode = None

            log.debug(u"{id}: Creating episode from: {location}",
                      {'id': self.indexerid, 'location': media_file})
            try:
                cur_episode = self.make_ep_from_file(os.path.join(self.location, media_file))
            except (ShowNotFoundException, EpisodeNotFoundException) as error:
                log.warning(
                    u"{id}: Episode {location} returned an exception {error_msg}", {
                        'id': self.indexerid,
                        'location': media_file,
                        'error_msg': ex(error),
                    }
                )
                continue
            except EpisodeDeletedException:
                log.debug(u'{id}: The episode deleted itself when I tried making an object for it',
                          {'id': self.indexerid})
            if cur_episode is None:
                continue

            # see if we should save the release name in the db
            ep_file_name = os.path.basename(cur_episode.location)
            ep_file_name = os.path.splitext(ep_file_name)[0]

            try:
                parse_result = NameParser(show=self, try_indexers=True).parse(ep_file_name)
            except (InvalidNameException, InvalidShowException):
                parse_result = None

            if ' ' not in ep_file_name and parse_result and parse_result.release_group:
                log.debug(
                    u'{id}: Filename {file_name} gave release group of {rg}, seems valid', {
                        'id': self.indexerid,
                        'file_name': ep_file_name,
                        'rg': parse_result.release_group,
                    }
                )
                cur_episode.release_name = ep_file_name

            # store the reference in the show
            if cur_episode is not None:
                if self.subtitles:
                    try:
                        cur_episode.refresh_subtitles()
                    except OSError:
                        log.info(u'{id}: Could not refresh subtitles',
                                 {'id': self.indexerid})
                        log.debug(traceback.format_exc())

                sql_l.append(cur_episode.get_sql())

        if sql_l:
            main_db_con = db.DBConnection()
            main_db_con.mass_action(sql_l)

    def load_episodes_from_db(self, seasons=None):
        """Load episodes from database.

        :param: seasons: list of seasons ([int])
        :return:
        :rtype: dict(int -> dict(int -> bool))
        """
        scanned_eps = {}

        try:
            main_db_con = db.DBConnection()
            sql = (b'SELECT '
                   b'  season, episode, showid, show_name '
                   b'FROM '
                   b'  tv_episodes '
                   b'JOIN '
                   b'  tv_shows '
                   b'WHERE '
                   b'  showid = indexer_id AND showid = ?')
            if seasons:
                sql += b' AND season IN (%s)' % ','.join('?' * len(seasons))
                sql_results = main_db_con.select(sql, [self.indexerid] + seasons)
                log.debug(u'{id}: Loading all episodes of season(s) {seasons} from the DB',
                          {'id': self.indexerid, 'seasons': seasons})
            else:
                sql_results = main_db_con.select(sql, [self.indexerid])
                log.debug(u'{id}: Loading all episodes of all seasons from the DB',
                          {'id': self.indexerid})
        except Exception as error:
            log.error(u'{id}: Could not load episodes from the DB. Error: {error_msg}',
                      {'id': self.indexerid, 'error_msg': error})
            return scanned_eps

        cached_show = self.indexer_api[self.indexerid]

        cached_seasons = {}
        cur_show_name = ''
        cur_show_id = ''

        for cur_result in sql_results:

            cur_season = int(cur_result[b'season'])
            cur_episode = int(cur_result[b'episode'])
            cur_show_id = int(cur_result[b'showid'])
            cur_show_name = text_type(cur_result[b'show_name'])

            delete_ep = False

            log.debug(
                u'{id}: Loading {show} {ep} from the DB', {
                    'id': cur_show_id,
                    'show': cur_show_name,
                    'ep': episode_num(cur_season, cur_episode),
                }
            )

            if cur_season not in cached_seasons:
                try:
                    cached_seasons[cur_season] = cached_show[cur_season]
                except IndexerSeasonNotFound as error:
                    log.debug(
                        u'{id}: {error_msg} (unaired/deleted) in the indexer {indexer} for {show}.'
                        u' Removing existing records from database', {
                            'id': cur_show_id,
                            'error_msg': error.message,
                            'indexer': indexerApi(self.indexer).name,
                            'show': cur_show_name,
                        }
                    )
                    delete_ep = True

            if cur_season not in scanned_eps:
                scanned_eps[cur_season] = {}

            if cur_episode == 0:
                log.warning(
                    u'{id}: Tried loading {show} {ep} from the database with an episode id set to 0.'
                    u' We do not support that. Skipping to next episode.', {
                        'id': cur_show_id,
                        'show': cur_show_name,
                        'ep': episode_num(cur_season, cur_episode),
                    }
                )
                continue

            try:
                cur_ep = self.get_episode(cur_season, cur_episode)
                if not cur_ep:
                    raise EpisodeNotFoundException

                # if we found out that the ep is no longer on TVDB then delete it from our database too
                if delete_ep:
                    cur_ep.delete_episode()

                cur_ep.load_from_db(cur_season, cur_episode)
                scanned_eps[cur_season][cur_episode] = True
            except EpisodeDeletedException:
                log.debug(
                    u'{id}: Tried loading {show} {ep} from the DB that should have been deleted,'
                    u' skipping it', {
                        'id': cur_show_id,
                        'show': cur_show_name,
                        'ep': episode_num(cur_season, cur_episode),
                    }
                )
                continue

        log.debug(u'{id}: Finished loading all episodes for {show} from the DB',
                  {'show': cur_show_name, 'id': cur_show_id})

        return scanned_eps

    def load_episodes_from_indexer(self, seasons=None, tvapi=None):
        """Load episodes from indexer.

        :param seasons: Only load episodes for these seasons (only if supported by the indexer)
        :type seasons: list of integers or integer
        :param tvapi: indexer_object
        :type tvapi: indexer object
        :return:
        :rtype: dict(int -> dict(int -> bool))
        """
        try:
            self.indexer_api = tvapi
            indexed_show = self.indexer_api[self.indexerid]
        except IndexerException as error:
            log.warning(
                u'{id}: {indexer} error, unable to update episodes.'
                u' Message: {ex}', {
                    'id': self.indexerid,
                    'indexer': indexerApi(self.indexer).name,
                    'ex': error,
                }
            )
            raise

        log.debug(
            u'{id}: Loading all episodes from {indexer}{season_update}', {
                'id': self.indexerid,
                'indexer': indexerApi(self.indexer).name,
                'season_update': u' on seasons {seasons}'.format(seasons=seasons) if seasons else u''
            }
        )

        scanned_eps = {}

        sql_l = []
        for season in indexed_show:
            # Only index episodes for seasons that are currently being updated.
            if seasons and season not in seasons:
                continue

            scanned_eps[season] = {}
            for episode in indexed_show[season]:
                # need some examples of wtf episode 0 means to decide if we want it or not
                if episode == 0:
                    continue
                try:
                    ep = self.get_episode(season, episode)
                    if not ep:
                        raise EpisodeNotFoundException
                except EpisodeNotFoundException:
                    log.info(
                        u'{id}: {indexer} object for {ep} is incomplete, skipping this episode', {
                            'id': self.indexerid,
                            'indexer': indexerApi(self.indexer).name,
                            'ep': episode_num(season, episode),
                        }
                    )
                    continue
                else:
                    try:
                        ep.load_from_indexer(tvapi=self.indexer_api)
                    except EpisodeDeletedException:
                        log.debug(u'{id}: The episode {ep} was deleted, skipping the rest of the load',
                                  {'id': self.indexerid, 'ep': episode_num(season, episode)})
                        continue

                with ep.lock:
                    sql_l.append(ep.get_sql())

                scanned_eps[season][episode] = True

        if sql_l:
            main_db_con = db.DBConnection()
            main_db_con.mass_action(sql_l)

        # Done updating save last update date
        self.last_update_indexer = datetime.date.today().toordinal()
        log.debug(u'{id}: Saving indexer changes to database',
                  {'id': self.indexerid})
        self.save_to_db()

        return scanned_eps

    def _load_externals_from_db(self, indexer=None, indexer_id=None):
        """Load and recreate the indexers external id's.

        :param indexer: Optional pass indexer id, else use the current shows indexer.
        :type indexer: int
        :param indexer_id: Optional pass indexer id, else use the current shows indexer.
        :type indexer_id: int
        """
        indexer = indexer or self.indexer
        indexer_id = indexer_id or self.indexerid

        main_db_con = db.DBConnection()
        sql = (b'SELECT indexer, indexer_id, mindexer, mindexer_id '
               b'FROM indexer_mapping '
               b'WHERE (indexer = ? AND indexer_id = ?) '
               b'OR (mindexer = ? AND mindexer_id = ?)')

        results = main_db_con.select(sql, [indexer, indexer_id, indexer, indexer_id])

        for result in results:
            try:
                if result[b'indexer'] == self.indexer:
                    self.externals[mappings[result[b'mindexer']]] = result[b'mindexer_id']
                else:
                    self.externals[mappings[result[b'indexer']]] = result[b'indexer_id']
            except KeyError as error:
                log.error(u'Indexer not supported in current mappings: {id}',
                          {'id': error.message})

        return self.externals

    def _save_externals_to_db(self):
        """Save the indexers external id's to the db."""
        sql_l = []

        for external in self.externals:
            if external in reverse_mappings and self.externals[external]:
                sql_l.append([b'INSERT OR IGNORE '
                              b'INTO indexer_mapping (indexer_id, indexer, mindexer_id, mindexer) '
                              b'VALUES (?,?,?,?)',
                              [self.indexerid,
                               self.indexer,
                               self.externals[external],
                               int(reverse_mappings[external])
                               ]])

        if sql_l:
            main_db_con = db.DBConnection()
            main_db_con.mass_action(sql_l)

    def __get_images(self, metadata_provider):
        fanart_result = poster_result = banner_result = False
        season_posters_result = season_banners_result = season_all_poster_result = season_all_banner_result = False

        fanart_result = metadata_provider.create_fanart(self) or fanart_result
        poster_result = metadata_provider.create_poster(self) or poster_result
        banner_result = metadata_provider.create_banner(self) or banner_result

        season_posters_result = metadata_provider.create_season_posters(self) or season_posters_result
        season_banners_result = metadata_provider.create_season_banners(self) or season_banners_result
        season_all_poster_result = metadata_provider.create_season_all_poster(self) or season_all_poster_result
        season_all_banner_result = metadata_provider.create_season_all_banner(self) or season_all_banner_result

        return (fanart_result or poster_result or banner_result or season_posters_result or
                season_banners_result or season_all_poster_result or season_all_banner_result)

    @staticmethod
    def should_refresh_file(cur_status, same_file, check_quality_again, anime, filepath):
        """Check if we should use the dectect file to change status.

        This method only refreshes when there is a existing file in show folder
        For SNATCHED status without existing file (first snatch), it won't use this method
        For SNATCHED BEST status, there is a existing file in `location` in DB, so it MUST stop in `same_file` rule
        so user doesn't lose this SNATCHED_BEST status
        """
        if same_file:
            return False, 'New file is the same as current file'
        if not helpers.is_media_file(filepath):
            return False, 'New file is not a valid media file'

        new_quality = Quality.name_quality(filepath, anime)

        if check_quality_again:
            if new_quality != Quality.UNKNOWN:
                return True, 'New file has different name from the database but has valid quality.'
            else:
                return False, 'New file has UNKNOWN quality'

        #  Reach here to check for status/quality changes as long as it's a new/different file
        if cur_status in Quality.DOWNLOADED + Quality.ARCHIVED + [IGNORED]:
            return False, 'Existing status is {0} and its not allowed'.format(statusStrings[cur_status])

        if cur_status in [FAILED, SKIPPED, WANTED, UNKNOWN, UNAIRED]:
            return True, 'Existing status is {0} and its allowed'.format(statusStrings[cur_status])

        old_status, old_quality = Quality.split_composite_status(cur_status)

        if old_status == SNATCHED or old_status == SNATCHED_BEST:
            #  Only use new file if is same|higher quality
            if old_quality <= new_quality:
                return True, 'Existing status is {0} and new quality is same|higher'.format(statusStrings[cur_status])
            else:
                return False, 'Existing status is {0} and new quality is lower'.format(statusStrings[cur_status])

        if old_status == SNATCHED_PROPER:
            #  Only use new file if is a higher quality (not necessary a PROPER)
            if old_quality < new_quality:
                return True, 'Existing status is {0} and new quality is higher'.format(statusStrings[cur_status])
            else:
                return False, 'Existing status is {0} and new quality is same|lower'.format(statusStrings[cur_status])

        return False, 'There is no rule set to allow this file'

    def make_ep_from_file(self, filepath):
        """Make a TVEpisode object from a media file.

        :param filepath:
        :type filepath: str
        :return:
        :rtype: Episode
        """
        if not os.path.isfile(filepath):
            log.info(u"{indexer_id}: That isn't even a real file dude... {filepath}",
                     {'indexer_id': self.indexerid, 'filepath': filepath})
            return None

        log.debug(u'{indexer_id}: Creating episode object from {filepath}',
                  {'indexer_id': self.indexerid, 'filepath': filepath})

        try:
            parse_result = NameParser(show=self, try_indexers=True, parse_method=(
                'normal', 'anime')[self.is_anime]).parse(filepath)
        except (InvalidNameException, InvalidShowException) as error:
            log.debug(u'{indexerid}: {error}',
                      {'indexer_id': self.indexerid, 'error': error})
            return None

        episodes = [ep for ep in parse_result.episode_numbers if ep is not None]
        if not episodes:
            log.debug(u'{indexerid}: parse_result: {parse_result}',
                      {'indexerid': self.indexerid, 'parse_result': parse_result})
            log.debug(u'{indexerid}: No episode number found in {filepath}, ignoring it',
                      {'indexerid': self.indexerid, 'filepath': filepath})
            return None

        # for now lets assume that any episode in the show directory belongs to that show
        season = parse_result.season_number if parse_result.season_number is not None else 1
        root_ep = None

        sql_l = []
        for current_ep in episodes:
            log.debug(
                u'{id}: {filepath} parsed to {series_name} {ep_num}', {
                    'id': self.indexerid,
                    'filepath': filepath,
                    'series_name': self.name,
                    'ep_num': episode_num(season, current_ep)
                }
            )

            check_quality_again = False
            same_file = False

            cur_ep = self.get_episode(season, current_ep)
            if not cur_ep:
                try:
                    cur_ep = self.get_episode(season, current_ep, filepath)
                    if not cur_ep:
                        raise EpisodeNotFoundException
                except EpisodeNotFoundException:
                    log.warning(u'{indexerid}: Unable to figure out what this file is, skipping {filepath}',
                                {'indexerid': self.indexerid, 'filepath': filepath})
                    continue

            else:
                # if there is a new file associated with this ep then re-check the quality
                if not cur_ep.location or os.path.normpath(cur_ep.location) != os.path.normpath(filepath):
                    log.debug(
                        u'{indexerid}: The old episode had a different file associated with it, '
                        u're-checking the quality using the new filename {filepath}',
                        {'indexerid': self.indexerid, 'filepath': filepath}
                    )
                    check_quality_again = True

                with cur_ep.lock:
                    old_size = cur_ep.file_size
                    cur_ep.location = filepath
                    # if the sizes are the same then it's probably the same file
                    same_file = old_size and cur_ep.file_size == old_size
                    cur_ep.check_for_meta_files()

            if root_ep is None:
                root_ep = cur_ep
            else:
                if cur_ep not in root_ep.related_episodes:
                    with root_ep.lock:
                        root_ep.related_episodes.append(cur_ep)

            # if it's a new file then
            if not same_file:
                with cur_ep.lock:
                    cur_ep.release_name = ''

            # if they replace a file on me I'll make some attempt at re-checking the
            # quality unless I know it's the same file
            should_refresh, should_refresh_reason = self.should_refresh_file(cur_ep.status, same_file,
                                                                             check_quality_again, self.is_anime,
                                                                             filepath)
            if should_refresh:
                with cur_ep.lock:
                    old_ep_status = cur_ep.status
                    new_quality = Quality.name_quality(filepath, self.is_anime)
                    cur_ep.status = Quality.composite_status(DOWNLOADED, new_quality)
                    log.debug(
                        u"{id}: Setting the status from '{status_old}' to '{status_cur}'"
                        u" based on file: {filepath}. Reason: {reason}", {
                            'id': self.indexerid,
                            'status_old': statusStrings[old_ep_status],
                            'status_cur': statusStrings[cur_ep.status],
                            'filepath': filepath,
                            'reason': should_refresh_reason,
                        }
                    )
            else:
                log.debug(
                    u"{id}: Not changing current status '{status_string}' based on file: {filepath}."
                    u" Reason: {should_refresh}", {
                        'id': self.indexerid,
                        'status_string': statusStrings[cur_ep.status],
                        'filepath': filepath,
                        'should_refresh': should_refresh_reason,
                    }
                )
            with cur_ep.lock:
                sql_l.append(cur_ep.get_sql())

        if sql_l:
            main_db_con = db.DBConnection()
            main_db_con.mass_action(sql_l)

        # creating metafiles on the root should be good enough
        if root_ep:
            with root_ep.lock:
                root_ep.create_meta_files()

        return root_ep

    def _load_from_db(self):

        log.debug(u'{id}: Loading show info from database',
                  {'id': self.indexerid})

        main_db_con = db.DBConnection()
        sql_results = main_db_con.select(
            b'SELECT * '
            b'FROM tv_shows '
            b'WHERE indexer_id = ?',
            [self.indexerid]
        )

        if len(sql_results) > 1:
            raise MultipleShowsInDatabaseException()
        elif not sql_results:
            log.info(u'{id}: Unable to find the show in the database',
                     {'id': self.indexerid})
            return
        else:
            self.indexer = int(sql_results[0][b'indexer'] or 0)

            if not self.name:
                self.name = sql_results[0][b'show_name']
            if not self.network:
                self.network = sql_results[0][b'network']
            if not self.genre:
                self.genre = sql_results[0][b'genre']
            if not self.classification:
                self.classification = sql_results[0][b'classification']

            self.runtime = sql_results[0][b'runtime']

            self.status = sql_results[0][b'status']
            if self.status is None:
                self.status = 'Unknown'

            self.airs = sql_results[0][b'airs']
            if self.airs is None or not network_timezones.test_timeformat(self.airs):
                self.airs = ''

            self.start_year = int(sql_results[0][b'startyear'] or 0)
            self.air_by_date = int(sql_results[0][b'air_by_date'] or 0)
            self.anime = int(sql_results[0][b'anime'] or 0)
            self.sports = int(sql_results[0][b'sports'] or 0)
            self.scene = int(sql_results[0][b'scene'] or 0)
            self.subtitles = int(sql_results[0][b'subtitles'] or 0)
            self.dvd_order = int(sql_results[0][b'dvdorder'] or 0)
            self.quality = int(sql_results[0][b'quality'] or UNKNOWN)
            self.flatten_folders = int(sql_results[0][b'flatten_folders'] or 0)
            self.paused = int(sql_results[0][b'paused'] or 0)
            self._location = sql_results[0][b'location']  # skip location validation

            if not self.lang:
                self.lang = sql_results[0][b'lang']

            self.last_update_indexer = sql_results[0][b'last_update_indexer']

            self.rls_ignore_words = sql_results[0][b'rls_ignore_words']
            self.rls_require_words = sql_results[0][b'rls_require_words']

            self.default_ep_status = int(sql_results[0][b'default_ep_status'] or SKIPPED)

            if not self.imdb_id:
                self.imdb_id = sql_results[0][b'imdb_id']

            if self.is_anime:
                self.release_groups = BlackAndWhiteList(self.indexerid)

            self.plot = sql_results[0][b'plot']

            # Load external id's from indexer_mappings table.
            self._load_externals_from_db()

        # Get IMDb_info from database
        main_db_con = db.DBConnection()
        sql_results = main_db_con.select(
            b'SELECT * '
            b'FROM imdb_info '
            b'WHERE indexer_id = ?',
            [self.indexerid]
        )

        if not sql_results:
            log.info(u'{id}: Unable to find IMDb info in the database: {show}',
                     {'id': self.indexerid, 'show': self.name})
            return
        else:
            self.imdb_info = dict(zip(sql_results[0].keys(), sql_results[0]))

        self.reset_dirty()
        return True

    def load_from_indexer(self, tvapi=None):
        """Load show from indexer.

        :param tvapi:
        """
        if self.indexer == INDEXER_TVRAGE:
            return

        log.debug(
            u'{id}: Loading show info from {indexer_name}', {
                'id': self.indexerid,
                'indexer_name': indexerApi(self.indexer).name,
            }
        )

        self.indexer_api = tvapi
        indexed_show = self.indexer_api[self.indexerid]

        try:
            self.name = indexed_show['seriesname'].strip()
        except AttributeError:
            raise IndexerAttributeNotFound(
                "Found {id}, but attribute 'seriesname' was empty.".format(id=self.indexerid))

        self.classification = getattr(indexed_show, 'classification', 'Scripted')
        self.genre = getattr(indexed_show, 'genre', '')
        self.network = getattr(indexed_show, 'network', '')
        self.runtime = int(getattr(indexed_show, 'runtime', 0) or 0)

        # set the externals, using the result from the indexer.
        self.externals = {k: v for k, v in getattr(indexed_show, 'externals', {}).items() if v}

        # Add myself (indexer) as an external
        self.externals[mappings[self.indexer]] = self.indexerid

        # Enrich the externals, using reverse lookup.
        self.externals.update(get_externals(self))

        self.imdb_id = self.externals.get('imdb_id') or getattr(indexed_show, 'imdb_id', '')

        if getattr(indexed_show, 'airs_dayofweek', '') and getattr(indexed_show, 'airs_time', ''):
            self.airs = '{airs_day_of_week} {airs_time}'.format(airs_day_of_week=indexed_show['airs_dayofweek'],
                                                                airs_time=indexed_show['airs_time'])

        if getattr(indexed_show, 'firstaired', ''):
            self.start_year = int(str(indexed_show['firstaired']).split('-')[0])

        self.status = self.normalize_status(getattr(indexed_show, 'status', None))

        self.plot = getattr(indexed_show, 'overview', '') or self.imdb_plot

        self._save_externals_to_db()

    def load_imdb_info(self):
        """Load all required show information from IMDb with ImdbPie."""
        imdb_api = imdbpie.Imdb()

        if not self.imdb_id:
            self.imdb_id = helpers.title_to_imdb(self.name, self.start_year, imdb_api)

            if not self.imdb_id:
                log.info(u"{id}: Not loading show info from IMDb, because we don't know its ID.",
                         {'id': self.indexerid})
                return

        # Make sure we only use the first ID
        self.imdb_id = self.imdb_id.split(',')[0]

        log.debug(u'{id}: Loading show info from IMDb with ID: {imdb_id}',
                  {'id': self.indexerid, 'imdb_id': self.imdb_id})

        imdb_obj = imdb_api.get_title_by_id(self.imdb_id)

        # If the show has no year, IMDb returned something we don't want
        if not imdb_obj.year:
            log.debug(u'{id}: IMDb returned invalid info for {imdb_id}, skipping update.',
                      {'id': self.indexerid, 'imdb_id': self.imdb_id})
            return

        self.imdb_info = {
            'imdb_id': imdb_obj.imdb_id,
            'title': imdb_obj.title,
            'year': imdb_obj.year,
            'akas': '',
            'genres': '|'.join(imdb_obj.genres or ''),
            'countries': '',
            'country_codes': '',
            'rating': str(imdb_obj.rating) or '',
            'votes': imdb_obj.votes or '',
            'runtimes': int(imdb_obj.runtime / 60) if imdb_obj.runtime else '',  # Time is returned in seconds
            'certificates': imdb_obj.certification or '',
            'plot': imdb_obj.plots[0] if imdb_obj.plots else imdb_obj.plot_outline or '',
            'last_update': datetime.date.today().toordinal(),
        }

        self.externals['imdb_id'] = self.imdb_id

        log.debug(u'{id}: Obtained info from IMDb: {imdb_info}',
                  {'id': self.indexerid, 'imdb_info': self.imdb_info})

    def next_episode(self):
        """Return the next episode air date.

        :return:
        :rtype: datetime.date
        """
        log.debug(u'{id}: Finding the episode which airs next',
                  {'id': self.indexerid})

        cur_date = datetime.date.today().toordinal()
        if not self.next_aired or self.next_aired and cur_date > self.next_aired:
            main_db_con = db.DBConnection()
            sql_results = main_db_con.select(
                b'SELECT '
                b'  airdate,'
                b'  season,'
                b'  episode '
                b'FROM '
                b'  tv_episodes '
                b'WHERE '
                b'  showid = ? '
                b'  AND airdate >= ? '
                b'  AND status IN (?,?) '
                b'ORDER BY'
                b'  airdate '
                b'ASC LIMIT 1',
                [self.indexerid, datetime.date.today().toordinal(), UNAIRED, WANTED])

            if sql_results is None or len(sql_results) == 0:
                log.debug(u'{id}: No episode found... need to implement a show status',
                          {'id': self.indexerid})
                self.next_aired = u''
            else:
                log.debug(
                    u'{id}: Found episode {ep}', {
                        'id': self.indexerid,
                        'ep': episode_num(sql_results[0][b'season'],
                                          sql_results[0][b'episode']),
                    }
                )
                self.next_aired = sql_results[0][b'airdate']

        return self.next_aired

    def delete_show(self, full=False):
        """Delete the tv show from the database.

        :param full:
        :type full: bool
        """
        sql_l = [[b'DELETE FROM tv_episodes WHERE showid = ?', [self.indexerid]],
                 [b'DELETE FROM tv_shows WHERE indexer_id = ?', [self.indexerid]],
                 [b'DELETE FROM imdb_info WHERE indexer_id = ?', [self.indexerid]],
                 [b'DELETE FROM xem_refresh WHERE indexer_id = ?', [self.indexerid]],
                 [b'DELETE FROM scene_numbering WHERE indexer_id = ?', [self.indexerid]]]

        main_db_con = db.DBConnection()
        main_db_con.mass_action(sql_l)

        action = ('delete', 'trash')[app.TRASH_REMOVE_SHOW]

        # remove self from show list
        app.showList = [x for x in app.showList if int(x.indexerid) != self.indexerid]

        # clear the cache
        image_cache_dir = os.path.join(app.CACHE_DIR, 'images')
        for cache_file in glob.glob(os.path.join(image_cache_dir, str(self.indexerid) + '.*')):
            log.info(u'{id}: Attempt to {action} cache file {cache_file}',
                     {'id': self.indexerid, 'action': action, 'cache_file': cache_file})
            try:
                if app.TRASH_REMOVE_SHOW:
                    send2trash(cache_file)
                else:
                    os.remove(cache_file)

            except OSError as error:
                log.warning(
                    u'{id}: Unable to {action} {cache_file}: {error_msg}', {
                        'id': self.indexerid,
                        'action': action,
                        'cache_file': cache_file,
                        'error_msg': ex(error),
                    }
                )

        # remove entire show folder
        if full:
            try:
                log.info(u'{id}: Attempt to {action} show folder {location}',
                         {'id': self.indexerid, 'action': action, 'location': self.location})
                # check first the read-only attribute
                file_attribute = os.stat(self.location)[0]
                if not file_attribute & stat.S_IWRITE:
                    # File is read-only, so make it writeable
                    log.debug(u'{id}: Attempting to make writeable the read only folder {location}',
                              {'id': self.indexerid, 'location': self.location})
                    try:
                        os.chmod(self.location, stat.S_IWRITE)
                    except OSError:
                        log.warning(u'{id}: Unable to change permissions of {location}',
                                    {'id': self.indexerid, 'location': self.location})

                if app.TRASH_REMOVE_SHOW:
                    send2trash(self.location)
                else:
                    shutil.rmtree(self.location)

                log.info(u'{id}: {action} show folder {location}',
                         {'id': self.indexerid, 'action': action, 'location': self.raw_location})

            except ShowDirectoryNotFoundException:
                log.warning(u'{id}: Show folder {location} does not exist. No need to {action}',
                            {'id': self.indexerid, 'action': action, 'location': self.raw_location})
            except OSError as error:
                log.warning(
                    u'{id}: Unable to {action} {location}. Error: {error_msg}', {
                        'id': self.indexerid,
                        'action': action,
                        'location': self.raw_location,
                        'error_msg': ex(error),
                    }
                )

        if app.USE_TRAKT and app.TRAKT_SYNC_WATCHLIST:
            log.debug(u'{id}: Removing show {show} from Trakt watchlist',
                      {'id': self.indexerid, 'show': self.name})
            notifiers.trakt_notifier.update_watchlist(self, update='remove')

    def populate_cache(self):
        """Populate image caching."""
        cache_inst = image_cache.ImageCache()

        log.debug(u'{id}: Checking & filling cache for show {show}',
                  {'id': self.indexerid, 'show': self.name})
        cache_inst.fill_cache(self)

    def refresh_dir(self):
        """Refresh show using its location.

        :return:
        :rtype: bool
        """
        # make sure the show directory is where we think it is unless directories are created on the fly
        if not app.CREATE_MISSING_SHOW_DIRS and not self.is_location_valid():
            return False

        # Let's get some fresh indexer info, as we might need it later on.
        # self.create_indexer()

        # load from dir
        self.load_episodes_from_dir()

        # run through all locations from DB, check that they exist
        log.debug(u'{id}: Loading all episodes from {show} with a location from the database',
                  {'id': self.indexerid, 'show': self.name})

        main_db_con = db.DBConnection()
        sql_results = main_db_con.select(
            b'SELECT '
            b'  season, episode, location '
            b'FROM '
            b'  tv_episodes '
            b'WHERE '
            b'  showid = ? '
            b"  AND location != ''", [self.indexerid])

        sql_l = []
        for ep in sql_results:
            cur_loc = os.path.normpath(ep[b'location'])
            season = int(ep[b'season'])
            episode = int(ep[b'episode'])

            try:
                cur_ep = self.get_episode(season, episode)
                if not cur_ep:
                    raise EpisodeDeletedException
            except EpisodeDeletedException:
                log.debug(
                    u'{id:} Episode {show} {ep} was deleted while we were refreshing it,'
                    u' moving on to the next one', {
                        'id': self.indexerid,
                        'show': self.name,
                        'ep': episode_num(season, episode)
                    }
                )
                continue

            # if the path doesn't exist or if it's not in our show dir
            if (not os.path.isfile(cur_loc) or
                    not os.path.normpath(cur_loc).startswith(os.path.normpath(self.location))):

                # check if downloaded files still exist, update our data if this has changed
                if not app.SKIP_REMOVED_FILES:
                    with cur_ep.lock:
                        # if it used to have a file associated with it and it doesn't anymore then
                        # set it to app.EP_DEFAULT_DELETED_STATUS
                        if cur_ep.location and cur_ep.status in Quality.DOWNLOADED:

                            if app.EP_DEFAULT_DELETED_STATUS == ARCHIVED:
                                _, old_quality = Quality.split_composite_status(cur_ep.status)
                                new_status = Quality.composite_status(ARCHIVED, old_quality)
                            else:
                                new_status = app.EP_DEFAULT_DELETED_STATUS

                            log.debug(
                                u"{id}: Location for {show} {ep} doesn't exist and status is {old_status},"
                                u" removing it and changing our status to '{status}'", {
                                    'id': self.indexerid,
                                    'show': self.name,
                                    'ep': episode_num(season, episode),
                                    'old_status': statusStrings[cur_ep.status].upper(),
                                    'status': statusStrings[new_status].upper(),
                                }
                            )

                            cur_ep.status = new_status
                            cur_ep.subtitles = ''
                            cur_ep.subtitles_searchcount = 0
                            cur_ep.subtitles_lastsearch = ''
                        cur_ep.location = ''
                        cur_ep.hasnfo = False
                        cur_ep.hastbn = False
                        cur_ep.release_name = ''

                        sql_l.append(cur_ep.get_sql())

                    log.info(
                        u'{id}: Looking for hanging associated files for: {show} {ep} in: {location}', {
                            'id': self.indexerid,
                            'show': self.name,
                            'ep': episode_num(season, episode),
                            'location': cur_loc,
                        }
                    )
                    related_files = post_processor.PostProcessor(cur_loc).list_associated_files(
                        cur_loc, subfolders=True)

                    if related_files:
<<<<<<< HEAD
                        log.warning(
                            u'{id}: Found hanging associated files for {show} {ep}, deleting: {files}', {
                                'id': self.indexerid,
                                'show': self.name,
                                'ep': episode_num(season, episode),
                                'files': related_files,
                            }
                        )
=======
                        logger.info(u"{id}: Found hanging associated files for {show} {ep}, deleting: '{files}'",
                                    id=self.indexerid, show=self.name, ep=episode_num(season, episode),
                                    files=', '.join(related_files))
>>>>>>> 827e2a5c
                        for related_file in related_files:
                            try:
                                os.remove(related_file)
                            except OSError as error:
                                log.warning(
                                    u'id}: Could not delete associated file: {related_file}. Error: {error_msg}', {
                                        'id': self.indexerid,
                                        'related_file': related_file,
                                        'error_msg': error,
                                    }
                                )

        # Clean up any empty season folders after deletion of associated files
        helpers.delete_empty_folders(self.location)

        if sql_l:
            main_db_con = db.DBConnection()
            main_db_con.mass_action(sql_l)

    def download_subtitles(self):
        """Download subtitles."""
        if not self.is_location_valid():
            log.warning(
                u"{id}: Show {show} location doesn't exist, can't download subtitles",
                {'id': self.indexerid, 'show': self.name}
            )
            return

        log.debug(u'{id}: Downloading subtitles for {show}', id=self.indexerid, show=self.name)

        episodes = self.get_all_episodes(has_location=True)
        if not episodes:
            log.debug(u'{id}: No episodes to download subtitles for {show}',
                      {'id': self.indexerid, 'show': self.name})
            return

        for episode in episodes:
            episode.download_subtitles()

    def save_to_db(self):
        """Save to database."""
        if not self.dirty:
            return

        log.debug(u'{id}: Saving to database: {show}',
                  {'id': self.indexerid, 'show': self.name})

        control_value_dict = {'indexer_id': self.indexerid}
        new_value_dict = {'indexer': self.indexer,
                          'show_name': self.name,
                          'location': self.raw_location,  # skip location validation
                          'network': self.network,
                          'genre': self.genre,
                          'classification': self.classification,
                          'runtime': self.runtime,
                          'quality': self.quality,
                          'airs': self.airs,
                          'status': self.status,
                          'flatten_folders': self.flatten_folders,
                          'paused': self.paused,
                          'air_by_date': self.air_by_date,
                          'anime': self.anime,
                          'scene': self.scene,
                          'sports': self.sports,
                          'subtitles': self.subtitles,
                          'dvdorder': self.dvd_order,
                          'startyear': self.start_year,
                          'lang': self.lang,
                          'imdb_id': self.imdb_id,
                          'last_update_indexer': self.last_update_indexer,
                          'rls_ignore_words': self.rls_ignore_words,
                          'rls_require_words': self.rls_require_words,
                          'default_ep_status': self.default_ep_status,
                          'plot': self.plot}

        main_db_con = db.DBConnection()
        main_db_con.upsert('tv_shows', new_value_dict, control_value_dict)

        helpers.update_anime_support()

        if self.imdb_id and self.imdb_info.get('year'):
            control_value_dict = {'indexer_id': self.indexerid}
            new_value_dict = self.imdb_info

            main_db_con = db.DBConnection()
            main_db_con.upsert('imdb_info', new_value_dict, control_value_dict)

        self.reset_dirty()

    def __str__(self):
        """Represent a string.

        :return:
        :rtype: str
        """
        to_return = ''
        to_return += 'indexerid: ' + str(self.indexerid) + '\n'
        to_return += 'indexer: ' + str(self.indexer) + '\n'
        to_return += 'name: ' + self.name + '\n'
        to_return += 'location: ' + self.raw_location + '\n'  # skip location validation
        if self.network:
            to_return += 'network: ' + self.network + '\n'
        if self.airs:
            to_return += 'airs: ' + self.airs + '\n'
        to_return += 'status: ' + self.status + '\n'
        to_return += 'start_year: ' + str(self.start_year) + '\n'
        if self.genre:
            to_return += 'genre: ' + self.genre + '\n'
        to_return += 'classification: ' + self.classification + '\n'
        to_return += 'runtime: ' + str(self.runtime) + '\n'
        to_return += 'quality: ' + str(self.quality) + '\n'
        to_return += 'scene: ' + str(self.is_scene) + '\n'
        to_return += 'sports: ' + str(self.is_sports) + '\n'
        to_return += 'anime: ' + str(self.is_anime) + '\n'
        return to_return

    def __unicode__(self):
        """Unicode representation.

        :return:
        :rtype: unicode
        """
        to_return = u''
        to_return += u'indexerid: {0}\n'.format(self.indexerid)
        to_return += u'indexer: {0}\n'.format(self.indexer)
        to_return += u'name: {0}\n'.format(self.name)
        to_return += u'location: {0}\n'.format(self.raw_location)  # skip location validation
        if self.network:
            to_return += u'network: {0}\n'.format(self.network)
        if self.airs:
            to_return += u'airs: {0}\n'.format(self.airs)
        to_return += u'status: {0}\n'.format(self.status)
        to_return += u'start_year: {0}\n'.format(self.start_year)
        if self.genre:
            to_return += u'genre: {0}\n'.format(self.genre)
        to_return += u'classification: {0}\n'.format(self.classification)
        to_return += u'runtime: {0}\n'.format(self.runtime)
        to_return += u'quality: {0}\n'.format(self.quality)
        to_return += u'scene: {0}\n'.format(self.is_scene)
        to_return += u'sports: {0}\n'.format(self.is_sports)
        to_return += u'anime: {0}\n'.format(self.is_anime)
        return to_return

    def to_json(self, detailed=True):
        """Return JSON representation."""
        bw_list = self.release_groups or BlackAndWhiteList(self.indexerid)

        data = NonEmptyDict()
        data['id'] = NonEmptyDict()
        data['id'][self.indexer_name] = self.indexerid
        data['id']['imdb'] = text_type(self.imdb_id)
        data['title'] = self.name
        data['indexer'] = self.indexer_name  # e.g. tvdb
        data['network'] = self.network  # e.g. CBS
        data['type'] = self.classification  # e.g. Scripted
        data['status'] = self.status  # e.g. Continuing
        data['airs'] = self.airs  # e.g. Thursday 8:00 PM
        data['language'] = self.lang
        data['showType'] = self.show_type  # e.g. anime, sport, series
        data['akas'] = self.imdb_akas
        data['year'] = NonEmptyDict()
        data['year']['start'] = self.imdb_year or self.start_year
        data['nextAirDate'] = self.next_airdate
        data['runtime'] = self.imdb_runtime or self.runtime
        data['genres'] = self.genres
        data['rating'] = NonEmptyDict()
        if self.imdb_rating and self.imdb_votes:
            data['rating']['imdb'] = NonEmptyDict()
            data['rating']['imdb']['rating'] = self.imdb_rating
            data['rating']['imdb']['votes'] = self.imdb_votes

        data['classification'] = self.imdb_certificates
        data['cache'] = NonEmptyDict()
        data['cache']['poster'] = self.poster
        data['cache']['banner'] = self.banner
        data['countries'] = self.imdb_countries
        data['plot'] = self.imdb_plot or self.plot
        data['config'] = NonEmptyDict()
        data['config']['location'] = self.raw_location
        data['config']['qualities'] = NonEmptyDict()
        data['config']['qualities']['allowed'] = self.get_allowed_qualities()
        data['config']['qualities']['preferred'] = self.get_preferred_qualities()
        data['config']['paused'] = bool(self.paused)
        data['config']['airByDate'] = bool(self.air_by_date)
        data['config']['subtitlesEnabled'] = bool(self.subtitles)
        data['config']['dvdOrder'] = bool(self.dvd_order)
        data['config']['flattenFolders'] = bool(self.flatten_folders)
        data['config']['scene'] = self.is_scene
        data['config']['paused'] = bool(self.paused)
        data['config']['defaultEpisodeStatus'] = self.default_ep_status_name
        data['config']['aliases'] = self.aliases
        data['config']['release'] = NonEmptyDict()
        data['config']['release']['blacklist'] = bw_list.blacklist
        data['config']['release']['whitelist'] = bw_list.whitelist
        data['config']['release']['ignoredWords'] = self.release_ignore_words
        data['config']['release']['requiredWords'] = self.release_required_words

        if detailed:
            episodes = self.get_all_episodes()
            data['seasons'] = [list(v) for _, v in
                               groupby([ep.to_json() for ep in episodes], lambda item: item['season'])]
            data['episodeCount'] = len(episodes)
            last_episode = episodes[-1] if episodes else None
            if self.status == 'Ended' and last_episode and last_episode.airdate:
                data['year']['end'] = last_episode.airdate.year

        return data

    def get_allowed_qualities(self):
        """Return allowed qualities."""
        allowed = Quality.split_quality(self.quality)[0]

        return [Quality.qualityStrings[v] for v in allowed]

    def get_preferred_qualities(self):
        """Return preferred qualities."""
        preferred = Quality.split_quality(self.quality)[1]

        return [Quality.qualityStrings[v] for v in preferred]

    def get_all_possible_names(self, season=-1):
        """Get every possible variation of the name for a particular show.

        Includes indexer name, and any scene exception names, and country code
        at the end of the name (e.g. "Show Name (AU)".

        show: a Series object that we should get the names of
        Returns: all possible show names
        """
        show_names = get_scene_exceptions(self.indexerid, self.indexer, season)
        show_names.add(self.name)

        new_show_names = set()

        if not self.is_anime:
            country_list = {}
            # add the country list
            country_list.update(countryList)
            # add the reversed mapping of the country list
            country_list.update({v: k for k, v in countryList.items()})

            for name in show_names:
                if not name:
                    continue

                # if we have "Show Name Australia" or "Show Name (Australia)"
                # this will add "Show Name (AU)" for any countries defined in
                # common.countryList (and vice versa)
                for country in country_list:
                    pattern_1 = ' {0}'.format(country)
                    pattern_2 = ' ({0})'.format(country)
                    replacement = ' ({0})'.format(country_list[country])
                    if name.endswith(pattern_1):
                        new_show_names.add(name.replace(pattern_1, replacement))
                    elif name.endswith(pattern_2):
                        new_show_names.add(name.replace(pattern_2, replacement))

        return show_names.union(new_show_names)

    @staticmethod
    def __qualities_to_string(qualities=None):
        return ', '.join([Quality.qualityStrings[quality] for quality in qualities or []
                          if quality and quality in Quality.qualityStrings]) or 'None'

    def want_episode(self, season, episode, quality, forced_search=False, download_current_quality=False):
        """Whether or not the episode with the specified quality is wanted.

        :param season:
        :type season: int
        :param episode:
        :type episode: int
        :param quality:
        :type quality: int
        :param forced_search:
        :type forced_search: bool
        :param download_current_quality:
        :type download_current_quality: bool
        :return:
        :rtype: bool
        """
        # if the quality isn't one we want under any circumstances then just say no
        allowed_qualities, preferred_qualities = self.current_qualities
        log.debug(
            u'{id}: Allowed, Preferred = [ {allowed} ] [ {preferred} ] Found = [ {found} ]', {
                'id': self.indexerid,
                'allowed': self.__qualities_to_string(allowed_qualities),
                'preferred': self.__qualities_to_string(preferred_qualities),
                'found': self.__qualities_to_string([quality]),
            }
        )

        if not Quality.wanted_quality(quality, allowed_qualities, preferred_qualities):
            log.debug(
                u"{id}: Ignoring found result for '{show}' {ep} with unwanted quality '{quality}'", {
                    'id': self.indexerid,
                    'show': self.name,
                    'ep': episode_num(season, episode),
                    'quality': Quality.qualityStrings[quality],
                }
            )
            return False

        main_db_con = db.DBConnection()
        sql_results = main_db_con.select(
            b'SELECT '
            b'  status, '
            b'  manually_searched '
            b'FROM '
            b'  tv_episodes '
            b'WHERE '
            b'  showid = ? '
            b'  AND season = ? '
            b'  AND episode = ?', [self.indexerid, season, episode])

        if not sql_results or not len(sql_results):
            log.debug(
                u'{id}: Unable to find a matching episode in database.'
                u' Ignoring found result for {show} {ep} with quality {quality}', {
                    'id': self.indexerid,
                    'show': self.name,
                    'ep': episode_num(season, episode),
                    'quality': Quality.qualityStrings[quality],
                }
            )
            return False

        ep_status = int(sql_results[0][b'status'])
        ep_status_text = statusStrings[ep_status].upper()
        manually_searched = sql_results[0][b'manually_searched']
        _, cur_quality = Quality.split_composite_status(ep_status)

        # if it's one of these then we want it as long as it's in our allowed initial qualities
        if ep_status == WANTED:
            log.debug(
                u"{id}: '{show}' {ep} status is 'WANTED'. Accepting result with quality '{new_quality}'", {
                    'id': self.indexerid,
                    'status': ep_status_text,
                    'show': self.name,
                    'ep': episode_num(season, episode),
                    'new_quality': Quality.qualityStrings[quality],
                }
            )
            return True

        should_replace, reason = Quality.should_replace(ep_status, cur_quality, quality, allowed_qualities,
                                                        preferred_qualities, download_current_quality,
                                                        forced_search, manually_searched)
        log.debug(
            u"{id}: '{show}' {ep} status is: '{status}'."
            u" {action} result with quality '{new_quality}'."
            u" Reason: {reason}", {
                'id': self.indexerid,
                'show': self.name,
                'ep': episode_num(season, episode),
                'status': ep_status_text,
                'action': 'Accepting' if should_replace else 'Ignoring',
                'new_quality': Quality.qualityStrings[quality],
                'reason': reason,
            }
        )
        return should_replace

    def get_overview(self, ep_status, backlog_mode=False, manually_searched=False):
        """Get the Overview status from the Episode status.

        :param ep_status: an Episode status
        :type ep_status: int
        :param backlog_mode: if we should return overview for backlogOverview
        :type backlog_mode: boolean
        :param manually_searched: if episode was manually searched
        :type manually_searched: boolean
        :return: an Overview status
        :rtype: int
        """
        ep_status = try_int(ep_status) or UNKNOWN

        if backlog_mode:
            if ep_status == WANTED:
                return Overview.WANTED
            elif Quality.should_search(ep_status, self, manually_searched)[0]:
                return Overview.QUAL
            return Overview.GOOD

        if ep_status == WANTED:
            return Overview.WANTED
        elif ep_status in (UNAIRED, UNKNOWN):
            return Overview.UNAIRED
        elif ep_status in (SKIPPED, IGNORED):
            return Overview.SKIPPED
        elif ep_status in Quality.ARCHIVED:
            return Overview.GOOD
        elif ep_status in Quality.FAILED:
            return Overview.WANTED
        elif ep_status in Quality.SNATCHED:
            return Overview.SNATCHED
        elif ep_status in Quality.SNATCHED_PROPER:
            return Overview.SNATCHED_PROPER
        elif ep_status in Quality.SNATCHED_BEST:
            return Overview.SNATCHED_BEST
        elif ep_status in Quality.DOWNLOADED:
            if Quality.should_search(ep_status, self, manually_searched)[0]:
                return Overview.QUAL
            else:
                return Overview.GOOD
        else:
            log.error(u'Could not parse episode status into a valid overview status: {status}',
                      {'status': ep_status})

    def get_backlogged_episodes(self, allowed_qualities, preferred_qualities, include_wanted=False):
        """Check how many episodes will be backlogged when changing qualities."""
        BackloggedEpisodes = namedtuple('backlogged_episodes', ['new_backlogged', 'existing_backlogged'])
        new_backlogged = 0
        existing_backlogged = 0
        if allowed_qualities + preferred_qualities:
            # We need to change show qualities without save it
            show_obj = copy.copy(self)

            show_obj.quality = Quality.combine_qualities(allowed_qualities, preferred_qualities)
            ep_list = self.get_all_episodes()
            for ep_obj in ep_list:
                if not include_wanted and ep_obj.status == WANTED:
                    continue
                if Quality.should_search(ep_obj.status, show_obj, ep_obj.manually_searched)[0]:
                    new_backlogged += 1
                if Quality.should_search(ep_obj.status, self, ep_obj.manually_searched)[0]:
                    existing_backlogged += 1
        else:
            new_backlogged = existing_backlogged = -1
        return BackloggedEpisodes(new_backlogged, existing_backlogged)

    def set_all_episodes_archived(self, final_status_only=False):
        """Set all episodes with final `downloaded` status to `archived`.

        :param final_status_only: archive only episode with final status
        :type final_status_only: boolean
        :return: True if we archived at least one episode
        :rtype: boolean
        """
        ep_list = self.get_all_episodes()
        sql_list = []
        for ep_obj in ep_list:
            with ep_obj.lock:
                if ep_obj.status in Quality.DOWNLOADED:
                    if final_status_only and Quality.should_search(ep_obj.status, self,
                                                                   ep_obj.manually_searched)[0]:
                        continue
                    _, old_quality = Quality.split_composite_status(ep_obj.status)
                    ep_obj.status = Quality.composite_status(ARCHIVED, old_quality)
                    sql_list.append(ep_obj.get_sql())
        if sql_list:
            main_db_con = db.DBConnection()
            main_db_con.mass_action(sql_list)
            log.debug(u'Change all DOWNLOADED episodes to ARCHIVED for show ID: {show}',
                      {'show': self.name})
            return True
        else:
            log.debug(u'No DOWNLOADED episodes for show ID: {show}',
                      {'show': self.name})
            return False

    def pause(self):
        """Pause the series."""
        self.paused = True
        self.save_to_db()

    def unpause(self):
        """Unpause the series."""
        self.paused = False
        self.save_to_db()

    def delete(self, remove_files):
        """Delete the series."""
        try:
            app.show_queue_scheduler.action.removeShow(self, bool(remove_files))
            return True
        except CantRemoveShowException:
            pass

    def get_asset(self, asset_type):
        """Get the specified asset for this series."""
        asset_type = asset_type.lower()
        media_format = ('normal', 'thumb')[asset_type in ('bannerthumb', 'posterthumb', 'small')]

        if asset_type.startswith('banner'):
            return ShowBanner(self.indexerid, media_format)
        elif asset_type.startswith('fanart'):
            return ShowFanArt(self.indexerid, media_format)
        elif asset_type.startswith('poster'):
            return ShowPoster(self.indexerid, media_format)
        elif asset_type.startswith('network'):
            return ShowNetworkLogo(self.indexerid, media_format)<|MERGE_RESOLUTION|>--- conflicted
+++ resolved
@@ -356,15 +356,9 @@
 
     @property
     def location(self):
-<<<<<<< HEAD
-        """The show location."""
+        """Get the show location."""
         # no directory check needed if missing
         # show directories are created during post-processing
-=======
-        """Get the show location."""
-        # no dir check needed if missing
-        # show dirs are created during post-processing
->>>>>>> 827e2a5c
         if app.CREATE_MISSING_SHOW_DIRS or self.is_location_valid():
             return self._location
         raise ShowDirectoryNotFoundException(u'Show folder does not exist.')
@@ -1761,7 +1755,7 @@
         self.load_episodes_from_dir()
 
         # run through all locations from DB, check that they exist
-        log.debug(u'{id}: Loading all episodes from {show} with a location from the database',
+        log.debug(u"{id}: Loading all episodes from '{show}' with a location from the database",
                   {'id': self.indexerid, 'show': self.name})
 
         main_db_con = db.DBConnection()
@@ -1786,7 +1780,7 @@
                     raise EpisodeDeletedException
             except EpisodeDeletedException:
                 log.debug(
-                    u'{id:} Episode {show} {ep} was deleted while we were refreshing it,'
+                    u"{id:} Episode '{show}' {ep} was deleted while we were refreshing it,"
                     u' moving on to the next one', {
                         'id': self.indexerid,
                         'show': self.name,
@@ -1813,8 +1807,8 @@
                                 new_status = app.EP_DEFAULT_DELETED_STATUS
 
                             log.debug(
-                                u"{id}: Location for {show} {ep} doesn't exist and status is {old_status},"
-                                u" removing it and changing our status to '{status}'", {
+                                u"{id}: Location for '{show}' {ep} doesn't exist and current status is '{old_status}',"
+                                u" removing it and changing status to '{status}'", {
                                     'id': self.indexerid,
                                     'show': self.name,
                                     'ep': episode_num(season, episode),
@@ -1835,7 +1829,7 @@
                         sql_l.append(cur_ep.get_sql())
 
                     log.info(
-                        u'{id}: Looking for hanging associated files for: {show} {ep} in: {location}', {
+                        u"{id}: Looking for hanging associated files for: '{show}' {ep} in: {location}", {
                             'id': self.indexerid,
                             'show': self.name,
                             'ep': episode_num(season, episode),
@@ -1846,20 +1840,11 @@
                         cur_loc, subfolders=True)
 
                     if related_files:
-<<<<<<< HEAD
-                        log.warning(
-                            u'{id}: Found hanging associated files for {show} {ep}, deleting: {files}', {
-                                'id': self.indexerid,
-                                'show': self.name,
-                                'ep': episode_num(season, episode),
-                                'files': related_files,
-                            }
-                        )
-=======
-                        logger.info(u"{id}: Found hanging associated files for {show} {ep}, deleting: '{files}'",
-                                    id=self.indexerid, show=self.name, ep=episode_num(season, episode),
+                        logger.info(u"{id}: Found hanging associated files for '{show}' {ep}, deleting: '{files}'",
+                                    id=self.indexerid,
+                                    show=self.name,
+                                    ep=episode_num(season, episode),
                                     files=', '.join(related_files))
->>>>>>> 827e2a5c
                         for related_file in related_files:
                             try:
                                 os.remove(related_file)
