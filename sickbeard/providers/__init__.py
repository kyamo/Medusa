--- conflicted
+++ resolved
@@ -40,13 +40,10 @@
            'bitsoup',
            't411',
            'tokyotoshokan',
-<<<<<<< HEAD
-           'tntvillage',
-=======
            'alpharatio',
            'shazbat',
            'rarbg',
->>>>>>> 226a7148
+           'tntvillage',
 ]
 
 import sickbeard
