--- conflicted
+++ resolved
@@ -1425,33 +1425,6 @@
 
         # initialize schedulers
         # updaters
-<<<<<<< HEAD
-        versionCheckScheduler = scheduler.Scheduler(versionChecker.CheckVersion(),
-                                                    cycleTime=datetime.timedelta(hours=UPDATE_FREQUENCY),
-                                                    threadName="CHECKVERSION",
-                                                    silent=False)
-
-        showQueueScheduler = scheduler.Scheduler(show_queue.ShowQueue(),
-                                                 cycleTime=datetime.timedelta(seconds=3),
-                                                 threadName="SHOWQUEUE")
-
-        showUpdateScheduler = scheduler.Scheduler(showUpdater.ShowUpdater(),
-                                                  cycleTime=datetime.timedelta(hours=1),
-                                                  threadName="SHOWUPDATER",
-                                                  start_time=datetime.time(hour=SHOWUPDATE_HOUR, minute=random.randint(0, 59)))
-
-        # searchers
-        searchQueueScheduler = scheduler.Scheduler(search_queue.SearchQueue(),
-                                                   cycleTime=datetime.timedelta(seconds=3),
-                                                   threadName="SEARCHQUEUE")
-
-        # TODO: update_interval should take last daily/backlog times into account!
-        update_interval = datetime.timedelta(minutes=DAILYSEARCH_FREQUENCY)
-        dailySearchScheduler = scheduler.Scheduler(dailysearcher.DailySearcher(),
-                                                   cycleTime=update_interval,
-                                                   threadName="DAILYSEARCHER",
-                                                   run_delay=update_interval)
-=======
         versionCheckScheduler = scheduler.Scheduler(
             versionChecker.CheckVersion(),
             cycleTime=datetime.timedelta(hours=UPDATE_FREQUENCY),
@@ -1487,7 +1460,6 @@
             cycleTime=datetime.timedelta(minutes=DAILYSEARCH_FREQUENCY),
             threadName="DAILYSEARCHER"
         )
->>>>>>> 06e95580
 
         update_interval = datetime.timedelta(minutes=BACKLOG_FREQUENCY)
         backlogSearchScheduler = searchBacklog.BacklogSearchScheduler(
@@ -1514,26 +1486,6 @@
         )
 
         # processors
-<<<<<<< HEAD
-        update_interval = datetime.timedelta(minutes=AUTOPOSTPROCESSER_FREQUENCY)
-        autoPostProcesserScheduler = scheduler.Scheduler(auto_postprocessor.PostProcessor(),
-                                                         cycleTime=update_interval,
-                                                         threadName="POSTPROCESSER",
-                                                         silent=not PROCESS_AUTOMATICALLY,
-                                                         run_delay=update_interval)
-
-        traktCheckerScheduler = scheduler.Scheduler(traktChecker.TraktChecker(),
-                                                    cycleTime=datetime.timedelta(hours=1),
-                                                    threadName="TRAKTCHECKER",
-                                                    silent=not USE_TRAKT)
-
-        update_interval = datetime.timedelta(hours=SUBTITLES_FINDER_FREQUENCY)
-        subtitlesFinderScheduler = scheduler.Scheduler(subtitles.SubtitlesFinder(),
-                                                       cycleTime=update_interval,
-                                                       threadName="FINDSUBTITLES",
-                                                       run_delay=update_interval,
-                                                       silent=not USE_SUBTITLES)
-=======
         autoPostProcesserScheduler = scheduler.Scheduler(
             auto_postprocessor.PostProcessor(),
             run_delay=datetime.timedelta(minutes=5),
@@ -1555,7 +1507,6 @@
             cycleTime=datetime.timedelta(hours=SUBTITLES_FINDER_FREQUENCY),
             threadName="FINDSUBTITLES",
             silent=not USE_SUBTITLES)
->>>>>>> 06e95580
 
         __INITIALIZED__ = True
         return True
